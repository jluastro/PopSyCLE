--- conflicted
+++ resolved
@@ -5,15 +5,12 @@
 """
 import subprocess
 import numpy as np
-<<<<<<< HEAD
 from astropy.table import Table
 from astropy.table import vstack
 import os
 import gc
 from popsycle import synthetic
-=======
 import copy
->>>>>>> 157b78aa
 
 
 def add_precision64(input_array, power):
@@ -179,7 +176,6 @@
     return stdout, stderr
 
 
-<<<<<<< HEAD
 def calc_normalized_counts(mag):
     """
     Parameters
@@ -473,12 +469,9 @@
     return f
 
 
-def generate_all_isochrones(iso_dir, include_ztf=True):
-=======
 def generate_isochrones(iso_dir, logAge_min=5.01, logAge_max=10.291,
                         logAge_delta=0.01, metallicity=0.0,
                         include_ztf=True):
->>>>>>> 157b78aa
     """
     Generates isochrones needed for PopSyCLE simulations
 
@@ -506,15 +499,9 @@
         in the generated isochrones. Default is True.
 
     """
-    from popsycle.synthetic import all_filt_list
-<<<<<<< HEAD
-#     from popstar import evolution, synthetic 
+    from popsycle.synthetic import all_filt_list 
     from spisea import evolution, synthetic
     my_filt_list = all_filt_list
-=======
-    from popstar import evolution, synthetic
-    my_filt_list = copy.deepcopy(all_filt_list)
->>>>>>> 157b78aa
     # Add ztf filters to generated isochrones
     if include_ztf:
         my_filt_list += ['ztf,g', 'ztf,r', 'ztf,i']
