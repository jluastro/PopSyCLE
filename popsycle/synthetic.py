#! /usr/bin/env python
"""
synthetic.py
Functions (and their associated functions) for running the PopSyCLE pipeline.
Including:
- write_galaxia_params
- perform_pop_syn
- calc_events
- refine_events
- refine_binary_events
"""
import numpy as np
import h5py
import math
from astropy import units
from scipy.stats import maxwell
import astropy.coordinates as coord
from astropy.coordinates.representation import UnitSphericalRepresentation
from astropy.coordinates import SkyCoord  # High-level coordinates
from astropy.coordinates import Angle  # Angles
from astropy.table import Table, Column
from astropy.table import vstack
from spisea.imf import imf
from spisea import synthetic, evolution, reddening, ifmr
from spisea.imf.multiplicity import MultiplicityResolvedDK
from scipy.interpolate import interp1d
from scipy.spatial import cKDTree
import time
import datetime
import gc
import subprocess
import os
from sklearn import neighbors
import itertools
from multiprocessing import Pool
import inspect
import numpy.lib.recfunctions as rfn
import copy
from distutils import spawn
from popsycle import ebf
from popsycle.filters import transform_ubv_to_ztf
from popsycle import utils
import astropy.units as unit
import astropy.constants as const
from astropy.io import fits
from popsycle import orbits
import pandas as pd
from microlens.jlu import model
from scipy.signal import find_peaks
from collections import Counter
from operator import itemgetter

##########
# Conversions.
##########
masyr_to_degday = 1.0 * (1.0e-3 / 3600.0) * (1.0 / 365.25)
kms_to_kpcday = 1.0 * (3.086 * 10 ** 16) ** -1 * 86400.0
au_to_kpc = 4.848 * 10 ** -9

##########
# Prep converter function for determining
# the current-to-initial cluster mass vs. age.
# This global variable will get loaded the first time the function gets called.
##########
_Mclust_v_age_func = None

##########
# Dictionary for SPISEA IFMR objects
##########
IFMR_dict = {}
IFMR_dict['Raithel18'] = ifmr.IFMR_Raithel18()
IFMR_dict['Spera15'] = ifmr.IFMR_Spera15()
IFMR_dict['SukhboldN20'] = ifmr.IFMR_N20_Sukhbold()
##########

##########
# Dictionary for extinction law coefficients f_i, as a function of filter
# Damineli values from photometric bands (nm):
# B = 445, V = 551, I = 806, J = 1220, H = 1630, K = 2190, U = 365, R = 658
# Calculated using calc_f
# Schlegel and Schlafly photometric bands:
# B = 440, V = 543, I = 809, J = 1266, H = 1673, K = 2215, U = 337, R = 651
# ZTF photometric bands:
# G = 472.274, R = 633.961, I = 788.613
##########
filt_dict = {}
filt_dict['ubv_J'] = {'Schlafly11': 0.709, 'Schlegel99': 0.902, 'Damineli16': 0.662}
filt_dict['ubv_H'] = {'Schlafly11': 0.449, 'Schlegel99': 0.576, 'Damineli16': 0.344}
filt_dict['ubv_K'] = {'Schlafly11': 0.302, 'Schlegel99': 0.367, 'Damineli16': 0.172}
filt_dict['ubv_U'] = {'Schlafly11': 4.334, 'Schlegel99': 5.434, 'Damineli16': 5.022}
filt_dict['ubv_B'] = {'Schlafly11': 3.626, 'Schlegel99': 4.315, 'Damineli16': 3.757}
filt_dict['ubv_V'] = {'Schlafly11': 2.742, 'Schlegel99': 3.315, 'Damineli16': 2.757}
filt_dict['ubv_I'] = {'Schlafly11': 1.505, 'Schlegel99': 1.940, 'Damineli16': 1.496}
filt_dict['ubv_R'] = {'Schlafly11': 2.169, 'Schlegel99': 2.634, 'Damineli16': 2.102}
filt_dict['ztf_g'] = {'Damineli16': 3.453}
filt_dict['ztf_r'] = {'Damineli16': 2.228}
filt_dict['ztf_i'] = {'Damineli16': 1.553}

##########
# Dictionary for listing out supported photometric systems and filters
##########
photometric_system_dict = {}
photometric_system_dict['ubv'] = ['J', 'H', 'K', 'U', 'B', 'V', 'I', 'R']
photometric_system_dict['ztf'] = ['g', 'r', 'i']

##########
# List of all supported photometric systems and filters with SPISEA labels
##########
all_filt_list = ['ubv,U', 'ubv,B', 'ubv,V', 'ubv,I', 'ubv,R',
                 'ukirt,H', 'ukirt,K', 'ukirt,J']

##########
# List of all supported multiplicity classes
##########
multiplicity_list = {'None': None,
                     'ResolvedDK': MultiplicityResolvedDK}

###########################################################################
############# Population synthesis and associated functions ###############
###########################################################################


def write_galaxia_params(output_root,
                         longitude, latitude, area,
                         seed=None):
    """
    Given an object root, sky location and area, creates the parameter
    file that Galaxia requires for running. User can also specify a seed for
    Galaxia to use in its object generation.

    Parameters
    ----------
    output_root : str
        The thing you want the output files to be named
        Examples:
           'myout'
           '/some/path/to/myout'
           '../back/to/some/path/myout'

    longitude : float
        Galactic longitude, ranging from -180 degrees to 180 degrees

    latitude : float
        Galactic latitude, ranging from -90 degrees to 90 degrees

    area : float
        Area of the sky that will be generated, in square degrees

    Optional Parameters
    -------------------
    seed : int
         Seed Galaxia will use to generate objects. If not set, script will
         generate a seed from the current time. Setting this seed guarantees
         identical results.

    Returns
    -------
    <output_root>_galaxia_params.txt : str
        A text file with the parameters that Galaxia requires to run.
    """

    if seed is None:
        # Grab last two digits of the current Epochal time
        seed = int(str(time.time())[-2:])

    params = [
        "outputFile %s" % output_root,
        "outputDir ./",
        "photoSys UBV",
        "magcolorNames V,B-V",
        "appMagLimits[0] -1000",
        "appMagLimits[1] 1000",
        "absMagLimits[0] -1000",
        "absMagLimits[1] 1000",
        "colorLimits[0] -1000",
        "colorLimits[1] 1000",
        "geometryOption 1",
        "longitude %f" % longitude,
        "latitude %f" % latitude,
        "surveyArea %.5f" % area,
        "fSample 1",
        "popID -1",
        "warpFlareOn 1",
        "seed %i" % seed,
        "r_max 30",
        "starType 0",
        "photoError 0"
    ]

    galaxia_param_fname = '%s_galaxia_params.txt' % output_root

    print('** Generating %s **' % galaxia_param_fname)

    with open(galaxia_param_fname, 'w') as f:
        for param in params:
            f.write(param + '\n')
            print('-- %s' % param)


def _check_run_galaxia(output_root, longitude, latitude, area,
                       galaxia_galaxy_model_filename, seed):
    """
    Check that the inputs to run_galaxia are valid

    Parameters
    ----------
    output_root : str
        The thing you want the output files to be named
        Examples:
           'myout'
           '/some/path/to/myout'
           '../back/to/some/path/myout'

    longitude : float
        Galactic longitude, ranging from -180 degrees to 180 degrees

    latitude : float
        Galactic latitude, ranging from -90 degrees to 90 degrees

    area : float
        Area of the sky that will be generated, in square degrees

    galaxia_galaxy_model_filename : str
        Name of the galaxia galaxy model, as outlined at https://github.com/jluastro/galaxia

    seed : int
         Seed Galaxia will use to generate objects. If not set, script will
         generate a seed from the current time. Setting this seed guarantees
         identical results.
    """

    if not isinstance(output_root, str):
        raise Exception('output_root (%s) must be a string.' % str(output_root))

    if not isinstance(longitude, int):
        if not isinstance(longitude, float):
            raise Exception('longitude (%s) must be an integer or a float.' % str(longitude))

    if not isinstance(latitude, int):
        if not isinstance(latitude, float):
            raise Exception('latitude (%s) must be an integer or a float.' % str(latitude))

    if not isinstance(area, int):
        if not isinstance(area, float):
            raise Exception('area (%s) must be an integer or a float.' % str(area))

    # Check that galaxia is in the executable PATH
    if spawn.find_executable('galaxia') is None:
        raise Exception('galaxia is not an executable currently in $PATH')

    # Confrim that galaxia is the PopSyCLE compliant version
    stdout, _ = utils.execute('galaxia --version')
    galaxia_version = stdout.replace('\n', '').split()[1]
    if galaxia_version != '0.7.2.1':
        raise Exception('galaxia must be version 0.7.2.1 installed from https://github.com/jluastro/galaxia')

    # Check the galaxia_galaxy_model_filename for correct type and existence
    if not isinstance(galaxia_galaxy_model_filename, str):
        raise Exception('galaxia_galaxy_model_filename (%s) must be a string.' % str(galaxia_galaxy_model_filename))

    if not os.path.exists(galaxia_galaxy_model_filename):
        raise Exception('galaxia_galaxy_model_filename (%s) does not exist' % galaxia_galaxy_model_filename)

    # Check that GalaxiaData is a valid galaxia folder
    GalaxiaData = None
    for line in open(galaxia_galaxy_model_filename, 'r'):
        if 'GalaxiaData' in line:
            GalaxiaData = line.replace('\n','').split()[1]
            break

    if GalaxiaData is None:
        raise Exception('GalaxiaData missing from '
                        'galaxia_galaxy_model_filename (%s)' % galaxia_galaxy_model_filename)

    if not os.path.exists(GalaxiaData):
        raise Exception('GalaxiaData (%s) in galaxia_galaxy_model_filename '
                        '(%s) does not exist' % (GalaxiaData, galaxia_galaxy_model_filename))

    if seed is not None:
        if not isinstance(seed, int):
            raise Exception('seed (%s) must be None or an integer.' % str(seed))


def run_galaxia(output_root, longitude, latitude, area,
                galaxia_galaxy_model_filename,
                seed=None):
    """
    Given an object root, sky location and area, creates the parameter
    file that Galaxia requires for running and executes Galaxia.
    User can also specify a seed for Galaxia to use in its object generation.

    Parameters
    ----------
    output_root : str
        The thing you want the output files to be named
        Examples:
           'myout'
           '/some/path/to/myout'
           '../back/to/some/path/myout'

    longitude : float
        Galactic longitude, ranging from -180 degrees to 180 degrees

    latitude : float
        Galactic latitude, ranging from -90 degrees to 90 degrees

    area : float
        Area of the sky that will be generated, in square degrees

    galaxia_galaxy_model_filename : str
        Name of the galaxia galaxy model parameter file,
        as outlined at https://github.com/jluastro/galaxia

    Optional Parameters
    -------------------
    seed : int
         Seed Galaxia will use to generate objects. If not set, script will
         generate a seed from the current time. Setting this seed guarantees
         identical results.
    """

    # Error handling/complaining if input types are not right.
    _check_run_galaxia(output_root, longitude, latitude, area,
                       galaxia_galaxy_model_filename, seed)

    # Writes out galaxia params to disk
    write_galaxia_params(output_root=output_root,
                         longitude=longitude,
                         latitude=latitude,
                         area=area,
                         seed=seed)

    # Execute Galaxia
    cmd = 'galaxia -r %s_galaxia_params.txt %s' % (output_root, galaxia_galaxy_model_filename)
    print('** Executing Galaxia with %s_galaxia_params.txt '
          'and %s **' % (output_root, galaxia_galaxy_model_filename))
    t0 = time.time()
    stdout, stderr = utils.execute(cmd)
    print('** STDOUT **')
    print(stdout)
    print('** STDERR **')
    print(stderr)
    t1 = time.time()
    print('Galaxia complete')
    print('galaxia runtime : {0:f} s'.format(t1 - t0))

    ##########
    # Make log file
    ##########

    stdout, _ = utils.execute('which galaxia')
    galaxia_path = stdout.replace('\n', '')

    now = datetime.datetime.now()
    popsycle_path = os.path.dirname(inspect.getfile(run_galaxia))
    popsycle_hash = subprocess.check_output(['git', 'rev-parse', 'HEAD'],
                                             cwd=popsycle_path).decode('ascii').strip()
    dash_line = '-----------------------------' + '\n'
    empty_line = '\n'

    line0 = 'FUNCTION INPUT PARAMETERS' + '\n'
    line1 = 'longitude , ' + str(longitude) + '\n'
    line2 = 'latitude , ' + str(latitude) + '\n'
    line3 = 'area , ' + str(area) + '\n'
    line3b = 'galaxia_galaxy_model_filename , ' + galaxia_galaxy_model_filename + '\n'
    line4 = 'seed , ' + str(seed) + '\n'

    line8 = 'VERSION INFORMATION' + '\n'
    line9 = str(now) + ' : creation date' + '\n'
    line10 = popsycle_hash + ' : PopSyCLE commit' + '\n'
    line11 = galaxia_path + ' : galaxia path' + '\n'

    line12 = 'OTHER INFORMATION' + '\n'
    line13 = str(t1 - t0) + ' : total runtime (s)' + '\n'

    line17 = 'FILES CREATED' + '\n'
    line18 = output_root + '.ebf : ebf file' + '\n'

    with open(output_root + '_galaxia.log', 'w') as out:
        out.writelines([line0, dash_line, line1, line2, line3, line3b, line4,
                        empty_line, line8, dash_line, line9, line10, line11,
                        empty_line, line12, dash_line, line13,
                        empty_line, line17, dash_line, line18])


def _check_perform_pop_syn(ebf_file, output_root, iso_dir,
                           IFMR,
                           bin_edges_number,
                           BH_kick_speed_mean, NS_kick_speed_mean,
                           additional_photometric_systems,
                           multiplicity, binning,
                           overwrite, seed):
    """
    Checks that the inputs of perform_pop_syn are valid

    Parameters
    ----------
    ebf_file : str or ebf file
        str : name of the ebf file from Galaxia

    output_root : str
        The thing you want the output files to be named
        Examples:
           'myout'
           '/some/path/to/myout'
           '../back/to/some/path/myout'

    iso_dir : filepath
        Where are the isochrones stored (for SPISEA)

    IFMR : string
        The name of the IFMR object from SPISEA. For more information on these objects see ifmr.py
        in SPISEA. 
        'Raithel18' = IFMR_Raithel18
        'Spera15' = IFMR_Spera15
        'SukhboldN20' = IFMR_N20_Sukhbold

    bin_edges_number : int
        Number of edges for the bins
            bins = bin_edges_number - 1
        Total number of bins is
            N_bins = (bin_edges_number - 1)**2
        If set to None (default), then number of bins is
            bin_edges_number = int(60 * 2 * radius) + 1

    BH_kick_speed_mean : float
        Mean of the birth kick speed of BH (in km/s) maxwellian distrubution.
        Defaults to 50 km/s.

    NS_kick_speed_mean : float
        Mean of the birth kick speed of NS (in km/s) maxwellian distrubution.
        Defaults to 400 km/s based on distributions found by
        Hobbs et al 2005 'A statistical study of 233 pulsar proper motions'.
        https://ui.adsabs.harvard.edu/abs/2005MNRAS.360..974H/abstract

    additional_photometric_systems : list of strs
        The name of the photometric systems which should be calculated from
        Galaxia / SPISEA's ubv photometry and appended to the output files.

    multiplicity: object
        If a resovled multiplicity object is specified, 
        the table will be generated with resolved multiples.
        Default is None.
    
    binning : bool
        If set to True, bins files as specified by bin_edges_numbers or default.
        If set to False, no bins (SET TO FALSE IF DOING FULL SKY DOWNSAMPLED).
        Default is True.
    
    overwrite : bool
        If set to True, overwrites output files. If set to False, exits the
        function if output files are already on disk.
        Default is False.

    seed : int
        If set to non-None, all random sampling will be seeded with the
        specified seed, forcing identical output for SPISEA and PopSyCLE.
        Default None.

    """

    if not isinstance(ebf_file, str):
        raise Exception('ebf_file (%s) must be a string.' % str(ebf_file))

    if ebf_file[-4:] != '.ebf':
        raise Exception('ebf_file (%s) must be an ebf file.' % str(ebf_file))

    if not isinstance(output_root, str):
        raise Exception('output_root (%s) must be a string.' % str(output_root))

    if not isinstance(iso_dir, str):
        raise Exception('iso_dir (%s) must be a string.' % str(iso_dir))

    if not os.path.exists(iso_dir):
        raise Exception('iso_dir (%s) must exist' % str(iso_dir))

    if not isinstance(IFMR, str):
        raise Exception('IFMR (%s) must be a string.' % str(IFMR))

    if IFMR not in IFMR_dict:
        exception_str = '(%s) is not a valid IFMR. ' \
                        'IFMR must be a key in ' \
                        'IFMR_dict. \n' \
                        'Acceptable values are the strings : ' %str(IFMR)
        for IFMR in IFMR_dict:
            exception_str += '%s, ' % IFMR
        exception_str = exception_str[:-2]
        raise Exception(exception_str)

    if bin_edges_number is not None:
        if not isinstance(bin_edges_number, int):
            raise Exception('bin_edges_number (%s) must be None or an integer.' % str(bin_edges_number))

    if not isinstance(BH_kick_speed_mean, int):
        if not isinstance(BH_kick_speed_mean, float):
            raise Exception('BH_kick_speed_mean (%s) must be an integer or a float.' % str(BH_kick_speed_mean))

    if not isinstance(NS_kick_speed_mean, int):
        if not isinstance(NS_kick_speed_mean, float):
            raise Exception('NS_kick_speed_mean (%s) must be an integer or a float.' % str(NS_kick_speed_mean))

    if multiplicity is not None:
        if not isinstance(multiplicity, MultiplicityResolvedDK):
            raise Exception('multiplicity must be None or a subclass of MultiplicityResolvedDK.')
    
    if not isinstance(binning, bool):
        raise Exception('binning (%s) must be a boolean.' % str(binning))
    
    if not isinstance(overwrite, bool):
        raise Exception('overwrite (%s) must be a boolean.' % str(overwrite))

    if seed is not None:
        if not isinstance(seed, int):
            raise Exception('seed (%s) must be None or an integer.' % str(seed))
    

    if additional_photometric_systems is not None:
        if not isinstance(additional_photometric_systems, list):
            raise Exception('additional_photometric_systems (%s) must '
                            'either None or a list of strings.' % str(additional_photometric_systems))

        for photometric_system in additional_photometric_systems:
            if photometric_system not in photometric_system_dict:
                exception_str = 'photometric_system must be a key in ' \
                                'photometric_system_dict. \n' \
                                'Acceptable values are : '
                for photometric_system in photometric_system_dict:
                    exception_str += '%s, ' % photometric_system
                exception_str = exception_str[:-2]
                raise Exception(exception_str)


def perform_pop_syn(ebf_file, output_root, iso_dir,
                    IFMR,
                    bin_edges_number=None,
                    BH_kick_speed_mean=50, NS_kick_speed_mean=400,
                    additional_photometric_systems=None,
                    multiplicity=None, binning = True,
                    overwrite=False, seed=None):
    """
    Given some galaxia output, creates compact objects. Sorts the stars and
    compact objects into latitude/longitude bins, and saves them in an HDF5 file.

    Parameters
    ----------
    ebf_file : str or ebf file
        str : name of the ebf file from Galaxia
        ebf file : actually the ebf file from Galaxia

    output_root : str
        The thing you want the output files to be named
        Examples:
           'myout'
           '/some/path/to/myout'
           '../back/to/some/path/myout'

    iso_dir : filepath
        Where are the isochrones stored (for SPISEA)

    IFMR : string
        The name of the IFMR object from SPISEA. For additional information on these objects see ifmr.py
        in SPISEA. 
        'Raithel18' = IFMR_Raithel18
        'Spera15' = IFMR_Spera15
        'SukhboldN20' = IFMR_N20_Sukhbold

    Optional Parameters
    -------------------
    bin_edges_number : int
        Number of edges for the bins
            bins = bin_edges_number - 1
        Total number of bins is
            N_bins = (bin_edges_number - 1)**2
        If set to None (default), then number of bins is
            bin_edges_number = int(60 * 2 * radius) + 1

    BH_kick_speed_mean : float
        Mean of the birth kick speed of BH (in km/s) maxwellian distrubution.
        Defaults to 50 km/s.

    NS_kick_speed_mean : float
        Mean of the birth kick speed of NS (in km/s) maxwellian distrubution.
        Defaults to 400 km/s based on distributions found by
        Hobbs et al 2005 'A statistical study of 233 pulsar proper motions'.
        https://ui.adsabs.harvard.edu/abs/2005MNRAS.360..974H/abstract

    additional_photometric_systems : list of strs
        The name of the photometric systems which should be calculated from
        Galaxia / SPISEA's ubv photometry and appended to the output files.

    multiplicity: object
        If a resovled multiplicity object is specified, 
        the table will be generated with resolved multiples.
        Default is None.
    
    binning : bool
        If set to True, bins files as specified by bin_edges_numbers or default.
        If set to False, no bins (SET TO FALSE IF DOING FULL SKY DOWNSAMPLED).
        Default is True.
    
    overwrite : bool
        If set to True, overwrites output files. If set to False, exits the
        function if output files are already on disk.
        Default is False.

    seed : int
        If set to non-None, all random sampling will be seeded with the
        specified seed, forcing identical output for SPISEA and PopSyCLE.
        Default None.
        
    
    Outputs
    -------
    <output_root>.h5 : hdf5 file
        NOTE: This is what _bin_lb_hdf5 returns.
        A compund type hdf5 file with datasets that correspond to the longitude bin edges,
        latitude bin edges, and the compact objects
        and stars sorted into those bins.

    <output_root>_label.fits : fits file
        NOTE: This is what make_label_file returns.
        A fits file that shows the correspondence between dataset name,
        latitude, longitude, and number of objects in that bin.
    """
    # Check whether files exist

    if not overwrite:
        # Check if HDF5 file exists already. If it does, throw an error message
        # to complain and exit.
        if os.path.isfile(output_root + '.h5'):
            raise Exception(
                'That .h5 file name is taken! Either delete the .h5 file, '
                'or pick a new name.')

        # Ditto with the fits label file.
        if os.path.isfile(output_root + '_label.fits'):
            raise Exception(
                'That .fits file name is taken! Either delete the .fits file, '
                'or pick a new name.')

    # Error handling/complaining if input types are not right.
    _check_perform_pop_syn(ebf_file, output_root, iso_dir,
                           IFMR,
                           bin_edges_number,
                           BH_kick_speed_mean, NS_kick_speed_mean,
                           additional_photometric_systems,
                           multiplicity, binning,
                           overwrite, seed)

    ##########
    # Start of code
    #########

    # Set random seed
    np.random.seed(seed)

    t0 = time.time()

    #########
    # Read in only what you need
    # Control yourself... take only what you need from it
    # i.e. the log file, popid, metallicity, and age
    ########
    t = ebf.read_ind(ebf_file, '/log', 0)
    popid_array = ebf.read(ebf_file, '/popid')
    metallicity_array = ebf.read(ebf_file, '/feh')
    age_array = ebf.read(ebf_file, '/age')

    # Just some counting/error checking things
    n_stars = len(popid_array)  # How many stars from Galaxia
    comp_counter = 0  # Number of compact objects made
    unmade_cluster_counter = 0 # Number of clusters that are too small and get skipped over
    unmade_cluster_mass = 0 # Mass in the unmade clsuters

    # Convert log to useful dictionary.
    ebf_log = make_ebf_log(t)

    ##########
    ###  Fetch the center point and area of the survey.
    ##########
    b = float(ebf_log['latitude'])
    l = float(ebf_log['longitude'])
    surveyArea = float(ebf_log['surveyArea'])

    ##########
    ### Make the bins for the latitude and longitude. All the information
    ### will be sorted into each of these bins in order to
    # handle large arrays, etc.
    ##########
    bin_edges_number, lat_bin_edges, long_bin_edges = _get_bin_edges(l, b, surveyArea, bin_edges_number)

    ##########
    # Create h5py file to store lat/long binned output
    ##########
    h5file = h5py.File(output_root + '.h5', 'w')
    if binning == True:
        h5file['lat_bin_edges'] = lat_bin_edges
        h5file['long_bin_edges'] = long_bin_edges
    if 'galaxyModelFile' in ebf_log:
        h5file['galaxyModelFile'] = ebf_log['galaxyModelFile']
    h5file.close()
    
    # Make one for companions if multiplicity
    if multiplicity != None:
        h5file_comp = h5py.File(output_root + '_companions' + '.h5', 'w')
        if binning == True:
            h5file_comp['lat_bin_edges'] = lat_bin_edges
            h5file_comp['long_bin_edges'] = long_bin_edges
        if 'galaxyModelFile' in ebf_log:
            h5file_comp['galaxyModelFile'] = ebf_log['galaxyModelFile']
        h5file_comp.close()
        
    ##########
    # Reassign ages for stars that are less than logage 5.01 
    # or greater than logage 10.14, since those are the limits of
    # SPISEA evolution. Justification: in writeup/paper.
    ##########
    young_id = np.where(age_array <= 5.01)[0]
    age_array[young_id] = 5.0101
    old_id = np.where(age_array >= 10.14)[0]
    age_array[old_id] = 10.1399

    # Initialize a running counter for the "unique ID".
    next_id = n_stars  # for compact objects...
    n_binned_stars = 0  # for stars...

    ##########
    # Loop through population ID (i.e. bulge, disk, halo, ...) in order to
    # design bin sizes appropriate for each population. Dividing by population
    # is convenient because each has very different
    # age ranges and radius ranges.
    ##########
    for pid in range(10):
        print('*********************** Starting popid ' + str(pid))
        if np.sum(popid_array == pid) == 0:
            print('No stars with this pid. Skipping!')
            continue
        popid_idx = np.where(popid_array == pid)[0]
        if len(popid_idx) == 0:
            print('No stars with this pid. Skipping!')
            continue

        logage_min = np.min(age_array[popid_idx])
        logage_max = np.max(age_array[popid_idx])

        # For single age populations (popID = 7-9), have a single age bin...
        if logage_min == logage_max:
            logt_bins = np.array([logage_min * 0.99, logage_min * 1.01])

        # ...for multiple age populations (popID = 1-6,
        # break ages into 4 age bins.
        else:
            logt_bins = np.log10(np.logspace(logage_min, logage_max * 1.001, 5))

            # HARDCODED: Special handling for the youngest bin,
            # popID = 0 (Thin Disk < 150 Myr).
            if pid == 0:
                logt_bins = np.array([logage_min, 6.3, 7.0, 7.7, 8.0, 8.2])

        ##########
        # Loop through age bins
        #   -- note, don't slice tables as we don't want
        #   duplicated things carried in memory.
        ##########
        for aa in range(len(logt_bins) - 1):
            print('Starting age bin ', logt_bins[aa])
            # Mid-point age of bin.
            age_of_bin = (logt_bins[aa] + logt_bins[aa + 1]) / 2.0

            # Fetch the stars in this age bin.
            age_idx = np.where((age_array[popid_idx] >= logt_bins[aa]) &
                               (age_array[popid_idx] < logt_bins[aa + 1]))[0]

            
            
            if IFMR == 'Raithel18':
                # Only run at solar metallicity for Raithel18
                # -99 to 99 will capture all possible values of metallicity, but the Galaxia range is closer to -2 to 2
                feh_bins = [-99, 99]
                feh_vals = [0.0]
                
            elif IFMR == 'Spera15' or 'SukhboldN20':
                # Break into 4 hardcoded metallicity bins for Spera15 and SukhboldN20
                # By starting at -99 and ending at 99 we will capture all possible metallicty values, but the true distribution is much narrower
                feh_bins = [-99, -1.279, -0.500, 0.00, 99]
                feh_vals = [-1.39, -0.89, -0.25, 0.30]

            for bb in range(len(feh_bins) - 1):
                print('Starting metallicity bin ', feh_vals[bb])
                # Value of the metallicity bin
                metallicity_of_bin = feh_vals[bb]

                # Fetch the stars in this metallicity bin
                feh_idx = np.where((metallicity_array[popid_idx[age_idx]] >= feh_bins[bb]) &
                                   (metallicity_array[popid_idx[age_idx]] < feh_bins[bb + 1]))[0]
                len_adx = len(feh_idx)

                # Figure out how many bins we will need.
                #   -- breaking up into managable chunks of 2 million stars each.
                num_stars_in_bin = 2e6
                num_bins = int(math.ceil(len_adx / num_stars_in_bin))

                # Create a KDTree from randomly selected stars in the
                # pop_id / age_bin / feh_bin used for calculating extinction to luminous
                # white dwarfs. Because the same KDTree is used for each sub-bin,
                # two compact objects randomly selected to have nearly identical
                # positions would have identical extinctions. This low
                # probability event is a reasonable trade-off for the reduced
                # compute time gained by only constructing the KDTree once.
                kdt_star_p = None
                exbv_arr4kdt = None
                if len_adx > 0:
                    num_kdtree_samples = int(min(len_adx, num_stars_in_bin))
                    kdt_idx = np.random.choice(np.arange(len_adx),
                                               size=num_kdtree_samples,
                                               replace=False)
                    bin_idx = popid_idx[age_idx[feh_idx[kdt_idx]]]
                    star_px = ebf.read_ind(ebf_file, '/px', bin_idx) 
                    star_py = ebf.read_ind(ebf_file, '/py', bin_idx)
                    star_pz = ebf.read_ind(ebf_file, '/pz', bin_idx)
                    star_xyz = np.array([star_px, star_py, star_pz]).T
                    kdt_star_p = cKDTree(star_xyz)
                    exbv_arr4kdt = ebf.read_ind(ebf_file, '/exbv_schlegel', bin_idx)
                    del bin_idx, star_px, star_py, star_pz

              

                ##########
                # Loop through bins of 2 million stars at a time.
                ##########
                for nn in range(num_bins):
                    print('Starting sub-bin ', nn)
                    n_start = int(nn * num_stars_in_bin)
                    n_stop = int((nn + 1) * num_stars_in_bin)

                    bin_idx = popid_idx[age_idx[feh_idx[n_start:n_stop]]]

                    ##########
                    # Fill up star_dict
                    ##########
                    star_dict = {}
                    star_dict['zams_mass'] = ebf.read_ind(ebf_file, '/smass', bin_idx)
                    star_dict['mass'] = ebf.read_ind(ebf_file, '/mact', bin_idx)
                    star_dict['systemMass'] = copy.deepcopy(star_dict['mass'])
                    star_dict['px'] = ebf.read_ind(ebf_file, '/px', bin_idx)
                    star_dict['py'] = ebf.read_ind(ebf_file, '/py', bin_idx)
                    star_dict['pz'] = ebf.read_ind(ebf_file, '/pz', bin_idx)
                    star_dict['vx'] = ebf.read_ind(ebf_file, '/vx', bin_idx)
                    star_dict['vy'] = ebf.read_ind(ebf_file, '/vy', bin_idx)
                    star_dict['vz'] = ebf.read_ind(ebf_file, '/vz', bin_idx)
                    star_dict['age'] = age_array[bin_idx]
                    star_dict['popid'] = popid_array[bin_idx]
                    star_dict['exbv'] = ebf.read_ind(ebf_file, '/exbv_schlegel', bin_idx)
                    star_dict['glat'] = ebf.read_ind(ebf_file, '/glat', bin_idx)
                    star_dict['glon'] = ebf.read_ind(ebf_file, '/glon', bin_idx)
                    star_dict['mbol'] = ebf.read_ind(ebf_file, '/lum', bin_idx)
                    star_dict['grav'] = ebf.read_ind(ebf_file, '/grav', bin_idx)
                    star_dict['teff'] = ebf.read_ind(ebf_file, '/teff', bin_idx)
                    star_dict['feh'] = ebf.read_ind(ebf_file, '/feh', bin_idx)
                    star_dict['rad'] = ebf.read_ind(ebf_file, '/rad', bin_idx)
                    star_dict['isMultiple'] = np.zeros(len(bin_idx), dtype=int)
                    star_dict['N_companions'] = np.zeros(len(bin_idx), dtype=int)
                    star_dict['rem_id'] = np.zeros(len(bin_idx))
                    star_dict['obj_id'] = np.arange(len(bin_idx)) + n_binned_stars
                    n_binned_stars += len(bin_idx)

                    ##########
                    # Angle wrapping for longitude
                    ##########
                    wrap_idx = np.where(star_dict['glon'] > 180)[0]
                    star_dict['glon'][wrap_idx] -= 360

                    ##########
                    # Add UBV magnitudes
                    ##########
                    star_dict['ubv_J'] = ebf.read_ind(ebf_file, '/ubv_J', bin_idx)
                    star_dict['ubv_H'] = ebf.read_ind(ebf_file, '/ubv_H', bin_idx)
                    star_dict['ubv_K'] = ebf.read_ind(ebf_file, '/ubv_K', bin_idx)
                    star_dict['ubv_U'] = ebf.read_ind(ebf_file, '/ubv_U', bin_idx)
                    star_dict['ubv_I'] = ebf.read_ind(ebf_file, '/ubv_I', bin_idx)
                    star_dict['ubv_B'] = ebf.read_ind(ebf_file, '/ubv_B', bin_idx)
                    star_dict['ubv_V'] = ebf.read_ind(ebf_file, '/ubv_V', bin_idx)
                    star_dict['ubv_R'] = ebf.read_ind(ebf_file, '/ubv_R', bin_idx)

                    ##########
                    # Add ztf magnitudes
                    ##########
                    if additional_photometric_systems is not None:
                        if 'ztf' in additional_photometric_systems:
                            # Pull out ubv magnitudes needed for photometric conversions
                            ubv_b = star_dict['ubv_B']
                            ubv_v = star_dict['ubv_V']
                            ubv_r = star_dict['ubv_R']
                            ubv_i = star_dict['ubv_I']

                            ztf_g = transform_ubv_to_ztf('g', ubv_b, ubv_v, ubv_r, ubv_i)
                            ztf_r = transform_ubv_to_ztf('r', ubv_b, ubv_v, ubv_r, ubv_i)
                            ztf_i = transform_ubv_to_ztf('i', ubv_b, ubv_v, ubv_r, ubv_i)
                            star_dict['ztf_g'] = ztf_g
                            star_dict['ztf_r'] = ztf_r
                            star_dict['ztf_i'] = ztf_i

                            del ubv_b, ubv_v, ubv_r, ubv_i, ztf_g, ztf_r, ztf_i

                    ##########
                    # Add spherical velocities vr, mu_b, mu_lcosb
                    ##########
                    vr, mu_b, mu_lcosb = calc_sph_motion(star_dict['vx'],
                                                     star_dict['vy'],
                                                     star_dict['vz'],
                                                     star_dict['rad'],
                                                     star_dict['glat'],
                                                     star_dict['glon'])

                    #########
                    # Add precision to r, b, l, vr, mu_b, mu_lcosb
                    #########
                    star_dict['rad'] = utils.add_precision64(star_dict['rad'], -4)
                    star_dict['glat'] = utils.add_precision64(star_dict['glat'], -4)
                    star_dict['glon'] = utils.add_precision64(star_dict['glon'], -4)
                    star_dict['vr'] = utils.add_precision64(vr, -4)
                    star_dict['mu_b'] = utils.add_precision64(mu_b, -4)
                    star_dict['mu_lcosb'] = utils.add_precision64(mu_lcosb, -4)

                    ##########
                    # Perform population synthesis.
                    ##########
                    mass_in_bin = np.sum(star_dict['zams_mass'])

                    stars_in_bin = {}
                    for key, val in star_dict.items():
                        stars_in_bin[key] = val
                        
                    cluster_tmp, unmade_cluster_counter_tmp, unmade_cluster_mass_tmp = _make_cluster(iso_dir=iso_dir, log_age=age_of_bin, 
                                                                                             currentClusterMass=mass_in_bin,
                                                                                             multiplicity=multiplicity, IFMR = IFMR, 
                                                                                             feh = metallicity_of_bin, seed=seed,
                                                                                             additional_photometric_systems=additional_photometric_systems)
                    unmade_cluster_counter += unmade_cluster_counter_tmp
                    unmade_cluster_mass += unmade_cluster_mass_tmp
                    
                    # rename SPISEA mass column (initial mass) to zams_mass
                    if cluster_tmp:
                        cluster_tmp.star_systems.rename_column('mass', 'zams_mass')
                        if multiplicity is not None:
                            cluster_tmp.companions.rename_column('mass', 'zams_mass')
                    
                    comp_dict, next_id = _make_comp_dict(age_of_bin,
                                                     cluster_tmp,
                                                     stars_in_bin, next_id,
                                                     kdt_star_p, exbv_arr4kdt,
                                                     BH_kick_speed_mean=BH_kick_speed_mean,
                                                     NS_kick_speed_mean=NS_kick_speed_mean,
                                                     additional_photometric_systems=additional_photometric_systems,
                                                     multiplicity=multiplicity,
                                                     seed=seed)
 
                    
                    if comp_dict != None:
                        print('PopSyCLE CO fraction/total > 0.5', len(comp_dict['mass'])/len(np.where(stars_in_bin['zams_mass'] > 0.1)[0]))

                    #########
                    # If there are multiples make companions table
                    #########
                    if multiplicity != None:
                        
                        star_dict, companions_table = _make_companions_table(cluster=cluster_tmp,
                                                                             star_dict=star_dict,
                                                                             comp_dict=comp_dict,
                                                                             t0 = t0)
                        
                        # Save companion table
                        if companions_table is not None:
                            # Save and bin in l, b all companions
                            # Or just save if binning = False
                            if binning == True:
                                if comp_dict is not None:
                                    _bin_lb_hdf5(lat_bin_edges, long_bin_edges,
                                         comp_dict, output_root + '_companions', 
                                         companion_obj_arr = companions_table) 
                                _bin_lb_hdf5(lat_bin_edges, long_bin_edges,
                                         stars_in_bin, output_root + '_companions', 
                                         companion_obj_arr = companions_table)
                            else:
                                if comp_dict is not None:
                                    _no_bins_hdf5(comp_dict, output_root + '_companions', 
                                         companion_obj_arr = companions_table) 
                                _no_bins_hdf5(stars_in_bin, output_root + '_companions', 
                                         companion_obj_arr = companions_table)
                    print('test5', time.time() - t0)
                        

                    del cluster_tmp
                    ##########
                    #  Save and bin in in l, b all stars and compact objects.
                    #  Or just save if binning = False
                    ##########
                    if binning == True:
                        if comp_dict is not None:
                            comp_counter += len(comp_dict['mass'])
                            _bin_lb_hdf5(lat_bin_edges, long_bin_edges,
                                         comp_dict, output_root)
                        _bin_lb_hdf5(lat_bin_edges, long_bin_edges,
                                 stars_in_bin,
                                 output_root)
                        
                    else:
                        if comp_dict is not None:
                            comp_counter += len(comp_dict['mass'])
                            _no_bins_hdf5(comp_dict, output_root)
                        _no_bins_hdf5(stars_in_bin,
                                 output_root)
                        
                    
                    print('test6', time.time() - t0)
                    
                    ##########
                    # Done with galaxia output in dictionary t and ebf_log.
                    # Garbage collect in order to save space.
                    ##########
                    del star_dict
                del kdt_star_p, exbv_arr4kdt
                gc.collect()

    t1 = time.time()
    print('perform_pop_syn runtime : {0:f} s'.format(t1 - t0))

    ##########
    # Figure out how much stuff got binned.
    ##########
    binned_counter = 0
    hf = h5py.File(output_root + '.h5', 'r')
    for key in hf:
        if 'bin_edges' not in key and 'galaxyModel' not in key:
            binned_counter += len(hf[key])

    ##########
    # Make label file containing information about l,b bins
    ##########
    if binning == True:
        make_label_file(output_root, overwrite=overwrite)
    else:
        make_label_file_no_bins(output_root, overwrite=overwrite)

    ##########
    # Make log file
    ##########
    now = datetime.datetime.now()
    popsycle_path = os.path.dirname(inspect.getfile(perform_pop_syn))
    popstar_path = os.path.dirname(inspect.getfile(imf))
    popsycle_hash = subprocess.check_output(['git', 'rev-parse', 'HEAD'],
                                             cwd=popsycle_path).decode('ascii').strip()
    popstar_hash = subprocess.check_output(['git', 'rev-parse', 'HEAD'],
                                           cwd=popstar_path).decode('ascii').strip()
    dash_line = '-----------------------------' + '\n'
    empty_line = '\n'

    line0 = 'FUNCTION INPUT PARAMETERS' + '\n'
    line1 = 'ebf_file , ' + ebf_file + '\n'
    line2 = 'output_root , ' + output_root + '\n'
    line3 = 'bin_edges_number , ' + str(bin_edges_number) + '\n'
    line4 = 'BH_kick_speed_mean , ' + str(BH_kick_speed_mean) + ' , (km/s)' + '\n'
    line5 = 'NS_kick_speed_mean , ' + str(NS_kick_speed_mean) + ' , (km/s)' + '\n'
    line6 = 'iso_dir , ' + iso_dir + '\n'
    line7 = 'IFMR , ' + str(IFMR) + '\n'
    line8 = 'seed , ' + str(seed) + '\n'

    line9 = 'VERSION INFORMATION' + '\n'
    line10 = str(now) + ' : creation date' + '\n'
    line11 = popstar_hash + ' : SPISEA commit' + '\n'
    line12 = popsycle_hash + ' : PopSyCLE commit' + '\n'

    line13 = 'OTHER INFORMATION' + '\n'
    line14 = str(t1 - t0) + ' : total runtime (s)' + '\n'
    line15 = str(n_stars) + ' : total stars from Galaxia' + '\n'
    line16 = str(comp_counter) + ' : total compact objects made' + '\n'
    line17 = str(binned_counter) + ' : total things binned' + '\n'
    line18 = str(unmade_cluster_counter) + ' : # of unmade clusters (< 100 M_sun)' + '\n'
    line19 = str(unmade_cluster_mass) + ' : # mass in unmade clusters (M_sun)' + '\n'

    line20 = 'FILES CREATED' + '\n'
    line21 = output_root + '.h5 : HDF5 file' + '\n'
    line22 = output_root + '_label.fits : label file' + '\n'
    if multiplicity != None:
        line23 = output_root + '_companions.h5 : HDF5 file' + '\n'
    else:
        line23 = 'No companions h5 file as multiplicity = None' + '\n'

    with open(output_root + '_perform_pop_syn.log', 'w') as out:
        out.writelines([line0, dash_line, line1, line2, line3, line4, line5,
                        line6, line7, line8, empty_line, line9, dash_line,
                        line10, line11, line12, empty_line,line13, dash_line,
                        line14, line15, line16, line17, line18, line19, empty_line, line20, dash_line,
                        line21, line22, line23])

    ##########
    # Informative print statements.
    ##########
    if (n_stars + comp_counter) != binned_counter:
        print('***************** WARNING ******************')
        print('Number of things in != number of things out.')
        print('********************************************')

    print('******************** INFO **********************')
    print('Total number of stars from Galaxia: ' + str(n_stars))
    print('Total number of compact objects made: ' + str(comp_counter))
    print('Total number of things binned: ' + str(binned_counter))

    return


def _get_bin_edges(l, b, surveyArea, bin_edges_number):
    # Extend the edges a bit, that's what the * 1.1 is for
    # (to potentially catch any edge cases.)
    # make bins of size ~1/2 arcmin
    radius = np.sqrt(surveyArea / np.pi)  # degrees
    # Define bin_edges_number, if not given in input.
    if bin_edges_number is None:
        # set the widths to 1/2 arcmin
        bin_edges_number = int(60 * 2 * radius) + 1
    # Make sure we have enough bin edges (min is 3)
    bin_edges_number = max(bin_edges_number, 3)
    # Make sure we have don't have too many bin edges (max is 40)
    bin_edges_number = min(bin_edges_number, 40)
    lat_bin_edges = np.linspace(b - 1.1 * radius, b + 1.1 * radius,
                                bin_edges_number)
    long_bin_edges = np.linspace(l - 1.1 * radius, l + 1.1 * radius,
                                 bin_edges_number)
    # Angle wrapping for longitude
    wrap_id = np.where(long_bin_edges > 180)[0]
    long_bin_edges[wrap_id] -= 360
    return bin_edges_number, lat_bin_edges, long_bin_edges


def _make_comp_dict(log_age,
                    cluster,
                    star_dict, next_id,
                    kdt_star_p, exbv_arr4kdt,
                    BH_kick_speed_mean=50, NS_kick_speed_mean=400,
                    additional_photometric_systems=None,
                    multiplicity=None,
                    seed=None):
    """
    Perform population synthesis.

    Parameters
    ----------
    iso_dir : filepath
        Where are the isochrones stored (for SPISEA)

    log_age : float
        log(age/yr) of the cluster you want to make, rounds to nearest 0.01

    feh : float
        metallicity [Fe/H] of the cluster you want to make, rounds to nearest value in this list for MIST.
        [-4.0, -3.5, -3.0, -2.5, -2.0, -1.75, -1.5, -1.25, -1.0, -0.75, -0.50, -0.25, 0, 0.25, 0.5]
        The IFMR object will run at exactly the specified value.

    currentClusterMass : float
        Mass of the cluster you want to make (M_sun)

    star_dict : dictionary
        The number of entries for each key is the number of stars.

    next_id : int
        The next unique ID number (int) that will be assigned to
        the new compact objects created.

    kdt_star_p : scipy cKDTree
        KDTree constructed from the positions of randomly selected stars
        that all share the same popid and similar log_age.

    exbv_arr4kdt : numpy
        Array of galactic extinctions for the stars in kdt_star_p

    Optional Parameters
    -------------------
    BH_kick_speed_mean : float
        Mean of the birth kick speed of BH (in km/s) maxwellian distrubution.
        Defaults to 50 km/s.

    NS_kick_speed_mean : float
        Mean of the birth kick speed of NS (in km/s) maxwellian distrubution.
        Defaults to 400 km/s based on distributions found by
        Hobbs et al 2005 'A statistical study of 233 pulsar proper motions'.
        https://ui.adsabs.harvard.edu/abs/2005MNRAS.360..974H/abstract

    additional_photometric_systems : list of strs
        The name of the photometric systems which should be calculated from
        Galaxia / SPISEA's ubv photometry and appended to the output files.

    seed : int
         Seed used to sample the kde tree. If set to any number,
         SPISEA will also be forced to use 42 as a
         random seed for calls to ResolvedCluster.
         Default is None.
         
    multiplicity: object
        If a resovled multiplicity object is specified, 
        the table will be generated with resolved multiples.
        Default is None.

    Returns
    -------
    comp_dict : dictionary
        Keys are the same as star_dict, just for compact objects.

    next_id : int
        Updated next unique ID number (int) that will be assigned to
        the new compact objects created.

    """
    comp_dict = None

    if cluster:
        output = cluster.star_systems
        
        # Create the SPISEA table with just compact objects

        # The compact IDs are:
        # 101: WD, 102: NS, 103: BH
        # -1: PMS, 0: MS, 2: RGB, 3: CHeB, 4: EAGB, 5: TPAGB, 9: WR
        # WE CONSIDER EVERYTHING FROM THE MIST MODELS
        # WITH PHASE 6 (postAGB) TO BE WHITE DWARFS
        compact_ID = np.where((output['phase'] == 101) |
                              (output['phase'] == 102) |
                              (output['phase'] == 103))[0]
        comp_table = output[compact_ID]

        # Removes unused columns to conserve memory.
        keep_columns = ['zams_mass', 'isMultiple','systemMass', 'phase', 'mass_current', 'm_ubv_I', 'm_ubv_R',
                        'm_ubv_B', 'm_ubv_U', 'm_ubv_V', 'm_ukirt_H',
                        'm_ukirt_J', 'm_ukirt_K']
        if multiplicity is not None:
            keep_columns.append('N_companions')
            
        if additional_photometric_systems is not None:
            if 'ztf' in additional_photometric_systems:
                keep_columns += ['m_ztf_g', 'm_ztf_r', 'm_ztf_i']
        comp_table.keep_columns(keep_columns)

        # Fill out the rest of comp_dict
        if len(comp_table['zams_mass']) > 0:

            # Turn astropy table into dictionary to conserve memory.
            comp_dict = {}
            comp_dict['mass'] = comp_table['mass_current'].data
            comp_dict['rem_id'] = comp_table['phase'].data
            comp_dict['zams_mass'] = comp_table['zams_mass'].data
            comp_dict['isMultiple'] = comp_table['isMultiple'].data
            #makes sure the system mass is current mass instead of initial mass (since SPISEA defines as initial)
            comp_dict['systemMass'] = copy.deepcopy(comp_dict['mass'])
            if multiplicity is not None:
                comp_dict['N_companions'] = comp_table['N_companions'].data

            ##########
            # Assign spherical positions and velocities to all compact objects.
            ##########
            # Create velocities, and positions using Kernel Density Estimation
            # Galactic position (r, l, b)
            # and heliocentric velocity (vx, vy, vz)
            kde_in_data = np.array([star_dict['rad'], star_dict['glat'],
                                    star_dict['glon'], star_dict['vx'],
                                    star_dict['vy'], star_dict['vz']]).T
            # .T because kde.fit needs the rows/columns this way.
            kde = neighbors.KernelDensity(bandwidth=0.0001)
            kde.fit(kde_in_data)

            kde_out_data = kde.sample(len(comp_dict['mass']),
                                      random_state=seed)
            comp_dict['rad'] = kde_out_data[:, 0]
            comp_dict['glat'] = kde_out_data[:, 1]
            comp_dict['glon'] = kde_out_data[:, 2]
            comp_dict['vx'] = kde_out_data[:, 3]
            comp_dict['vy'] = kde_out_data[:, 4]
            comp_dict['vz'] = kde_out_data[:, 5]

            ##########
            # Assign x, y, z position.
            ##########
            comp_helio = galactic_to_heliocentric(comp_dict['rad'],
                                                  comp_dict['glat'],
                                                  comp_dict['glon'])
            comp_dict['px'], comp_dict['py'], comp_dict['pz'] = comp_helio

            ##########
            # Add kicks to NSs and BHs.
            ##########

            # Maxwellian pdf is sqrt(2/pi) * x^2 * exp[-x^2/(2 * a^2)] / a^3,
            # with a scale parameter `a`.
            # The Maxwellian mean is 2 * a * sqrt(2/pi).
            # Here we calculate the scipy.stats `scale` by dividing the
            # user defined mean by the Maxwellian mean.

            NS_idx = np.where(comp_dict['rem_id'] == 102)[0]
            NS_kick_speed_scale = NS_kick_speed_mean / (2*np.sqrt(2/np.pi))
            if len(NS_idx) > 0:
                NS_kick_speed = maxwell.rvs(loc=0, scale=NS_kick_speed_scale, size=len(NS_idx))
                NS_kick = utils.sample_spherical(len(NS_idx), NS_kick_speed)
                comp_dict['vx'][NS_idx] += NS_kick[0]
                comp_dict['vy'][NS_idx] += NS_kick[1]
                comp_dict['vz'][NS_idx] += NS_kick[2]

            BH_idx = np.where(comp_dict['rem_id'] == 103)[0]
            BH_kick_speed_scale = BH_kick_speed_mean / (2*np.sqrt(2/np.pi))
            if len(BH_idx) > 0:
                BH_kick_speed = maxwell.rvs(loc=0, scale=BH_kick_speed_scale, size=len(BH_idx))
                BH_kick = utils.sample_spherical(len(BH_idx), BH_kick_speed)
                comp_dict['vx'][BH_idx] += BH_kick[0]
                comp_dict['vy'][BH_idx] += BH_kick[1]
                comp_dict['vz'][BH_idx] += BH_kick[2]

            # Add precision to r, b, l
            comp_dict['rad'] = utils.add_precision64(comp_dict['rad'], -4)
            comp_dict['glat'] = utils.add_precision64(comp_dict['glat'], -4)
            comp_dict['glon'] = utils.add_precision64(comp_dict['glon'], -4)

            # Assign vr, mu_b, mu_lcosb.
            comp_sph = calc_sph_motion(comp_dict['vx'],
                                       comp_dict['vy'],
                                       comp_dict['vz'],
                                       comp_dict['rad'],
                                       comp_dict['glat'],
                                       comp_dict['glon'])
            comp_dict['vr'], comp_dict['mu_b'], comp_dict['mu_lcosb'] = comp_sph

            # Add precision to vr, mu_b, mu_lcosb
            comp_dict['vr'] = utils.add_precision64(comp_dict['vr'], -4)
            comp_dict['mu_b'] = utils.add_precision64(comp_dict['mu_b'], -4)
            comp_dict['mu_lcosb'] = utils.add_precision64(comp_dict['mu_lcosb'], -4)

            # Assign age.
            comp_dict['age'] = log_age * np.ones(len(comp_dict['vx']))

            ##########
            # Initialize values for compact object photometry.
            # All of the values are np.nan
            # These are all the outputs from the IFMR object in SPISEA.
            ##########
            comp_dict['exbv'] = np.full(len(comp_dict['vx']), np.nan)
            comp_dict['ubv_I'] = np.full(len(comp_dict['vx']), np.nan)
            comp_dict['ubv_K'] = np.full(len(comp_dict['vx']), np.nan)
            comp_dict['ubv_J'] = np.full(len(comp_dict['vx']), np.nan)
            comp_dict['ubv_U'] = np.full(len(comp_dict['vx']), np.nan)
            comp_dict['ubv_R'] = np.full(len(comp_dict['vx']), np.nan)
            comp_dict['ubv_B'] = np.full(len(comp_dict['vx']), np.nan)
            comp_dict['ubv_V'] = np.full(len(comp_dict['vx']), np.nan)
            comp_dict['ubv_H'] = np.full(len(comp_dict['vx']), np.nan)

            if additional_photometric_systems is not None:
                if 'ztf' in additional_photometric_systems:
                    comp_dict['ztf_g'] = np.full(len(comp_dict['vx']), np.nan)
                    comp_dict['ztf_r'] = np.full(len(comp_dict['vx']), np.nan)
                    comp_dict['ztf_i'] = np.full(len(comp_dict['vx']), np.nan)

            #########
            # Initialize values for compact object teff, specific gravity and bolometric luminosity
            # All of the values are np.nan
            #########
            comp_dict['teff'] = np.full(len(comp_dict['vx']), np.nan)
            comp_dict['grav'] = np.full(len(comp_dict['vx']), np.nan)
            comp_dict['mbol'] = np.full(len(comp_dict['vx']), np.nan)

            #########
            # Assign feh values to the SPISEA compact objects, drawing randomly from the feh of the Galaxia stars
            #########
            comp_dict['feh'] = np.random.choice(star_dict['feh'], size=len(comp_dict['vx']), replace=True)

            ##########
            # FIX THE BAD PHOTOMETRY FOR LUMINOUS WHITE DWARFS
            # For non-dark WDs only (the ones from MIST):
            # Approximate extinction from the nearest (in 3-D space) star.
            # Get WD photometry from MIST models.
            ##########
            lum_WD_idx = np.argwhere(~np.isnan(comp_table['m_ubv_I']))

            if len(lum_WD_idx) > 0:
                # The extinction to the luminous white dwarfs is calculated
                # by finding the nearest star in the pop_id / age_bin KDTree
                # to the compact object and copying that star's extinction.
                comp_xyz = np.array([comp_dict['px'][lum_WD_idx],
                                     comp_dict['py'][lum_WD_idx],
                                     comp_dict['pz'][lum_WD_idx]]).T
                dist, indices = kdt_star_p.query(comp_xyz)
                comp_dict['exbv'][lum_WD_idx] = exbv_arr4kdt[indices.T]

                comp_dict['ubv_I'][lum_WD_idx] = comp_table['m_ubv_I'][lum_WD_idx].data
                comp_dict['ubv_K'][lum_WD_idx] = comp_table['m_ukirt_K'][lum_WD_idx].data
                comp_dict['ubv_J'][lum_WD_idx] = comp_table['m_ukirt_J'][lum_WD_idx].data
                comp_dict['ubv_U'][lum_WD_idx] = comp_table['m_ubv_U'][lum_WD_idx].data
                comp_dict['ubv_R'][lum_WD_idx] = comp_table['m_ubv_R'][lum_WD_idx].data
                comp_dict['ubv_B'][lum_WD_idx] = comp_table['m_ubv_B'][lum_WD_idx].data
                comp_dict['ubv_V'][lum_WD_idx] = comp_table['m_ubv_V'][lum_WD_idx].data
                comp_dict['ubv_H'][lum_WD_idx] = comp_table['m_ukirt_H'][lum_WD_idx].data
                if additional_photometric_systems is not None:
                    if 'ztf' in additional_photometric_systems:
                        comp_dict['ztf_g'][lum_WD_idx] = comp_table['m_ztf_g'][lum_WD_idx].data
                        comp_dict['ztf_r'][lum_WD_idx] = comp_table['m_ztf_r'][lum_WD_idx].data
                        comp_dict['ztf_i'][lum_WD_idx] = comp_table['m_ztf_i'][lum_WD_idx].data

                # Memory cleaning
                del comp_table
                gc.collect()

            # Assign population and object ID.
            comp_dict['popid'] = star_dict['popid'][0] * np.ones(len(comp_dict['vx']))
            comp_dict['obj_id'] = np.arange(len(comp_dict['vx'])) + next_id
            
            next_id += len(comp_dict['vx'])

    else:
        comp_dict = None

    return comp_dict, next_id


def _generate_comp_dtype(obj_arr):
    """
    Create compound datatype by looping over the keys of the obj_arr.
    Assigns integers as datatypes where reasonable, and float64 to the rest
    of the columns

    Parameters
    ----------
    obj_arr : array or None
        Array of stars or compact objects to be binned
        (either comp_dict or star_dict)

    Returns
    ------
    comp_dtype : np.dtype
        Numpy datatype with all of the keys of obj_arr
    """

    comp_dtype_arr = []
    for key in obj_arr:
        if key in ['rem_id', 'popid']:  # int16 (up to 32767)
            d = (key, 'i2')
        elif key in ['obj_id']:  # int32 (up to 2147483647)
            d = (key, 'i4')
        else:
            d = (key, 'f8')  # float64
        comp_dtype_arr.append(d)
    comp_dtype = np.dtype(comp_dtype_arr)
    return comp_dtype


def _bin_lb_hdf5(lat_bin_edges, long_bin_edges, obj_arr, output_root, companion_obj_arr = None):
    """
    Given stars and compact objects, sort them into latitude and
    longitude bins. Save each latitude and longitude bin, and the edges that
    define the latitude and longitude bins, as datasets in a compound type hdf5 file.

    Parameters
    ----------
    lat_bin_edges : array
        Edges for the latitude binning (deg)

    long_bin_edges : array
        Edges for the longitude binning (deg)

    obj_arr : array or None
        Array of stars or compact objects to be binned
        (either comp_dict or star_dict)

    output_root : str
        The path and name of the hdf5 file,
        without suffix (will be saved as output_root.h5)

    Optional Parameters
    -------------------

    additional_photometric_systems : list of strs
        The name of the photometric systems which should be calculated from
        Galaxia / SPISEA's ubv photometry and appended to the output files.
    
    companion_obj_arr : astropy table
        Companion table from the ResolvedCluster object. 
        To be used if creating a companion hdf5 file.
        Default None.
        
    Output
    ------
    output_root.h5 : hdf5 file
        An compoud type hdf5 file with datasets that correspond to the longitude bin edges,
        latitude bin edges, and the compact objects and stars sorted into
        those bins.
    """
    if companion_obj_arr is None:
        # Create compound datatype from obj_arr
        comp_dtype = _generate_comp_dtype(obj_arr)
    else:
        comp_dtype = np.dtype(companion_obj_arr)

    ##########
    # Loop through the latitude and longitude bins.
    ##########
    for ll in range(len(long_bin_edges) - 1):
        for bb in range(len(lat_bin_edges) - 1):
            # Open our HDF5 file for reading and appending.
            # Create as necessary.
            hf = h5py.File(output_root + '.h5', 'r+')

            # HDF5 dataset name
            dset_name = 'l' + str(ll) + 'b' + str(bb)

            # Create data set if needed. Start with 0 stars in the dataset.
            if dset_name not in hf:
                dataset = hf.create_dataset(dset_name, shape=(0,),
                                            chunks=(1e4,),
                                            maxshape=(None,),
                                            dtype=comp_dtype)
            else:
                dataset = hf[dset_name]

            ##########
            # Binning the stars and/or compact objects or companions
            ##########
            if obj_arr is not None:
                id_lb = np.where((obj_arr['glat'] >= lat_bin_edges[bb]) &
                                 (obj_arr['glat'] < lat_bin_edges[bb + 1]) &
                                 (obj_arr['glon'] >= long_bin_edges[ll]) &
                                 (obj_arr['glon'] < long_bin_edges[ll + 1]))[0]

                if len(id_lb) == 0:
                    continue
                
                # Loop over the obj_arr and add all columns
                # (matching id_lb) into save_data
                save_data = np.empty(len(id_lb), dtype=comp_dtype)
                if companion_obj_arr is None:
                    for colname in obj_arr:
                        save_data[colname] = obj_arr[colname][id_lb]
                # If making a companion hd5f file, finds corresponding companions and save them
                else:
                    companion_id_lb = [np.where(companion_obj_arr['system_idx'] == ii)[0] for ii in obj_arr['obj_id'][id_lb]]
                    companion_id_lb = list(np.concatenate(companion_id_lb).ravel()) # Simplifies datastructure
                    if len(companion_id_lb) == 0:
                        continue
                    save_data = np.array(companion_obj_arr[companion_id_lb])

                # Resize the dataset and add data.
                old_size = dataset.shape[0]
                if companion_obj_arr is None:
                    new_size = old_size + len(id_lb)                
                else:
                    new_size = old_size + len(companion_id_lb)                     
                dataset.resize((new_size, ))
                dataset[old_size:new_size] = save_data

            hf.close()

    return

def _no_bins_hdf5(obj_arr, output_root, companion_obj_arr = None):
    """
    Given stars and compact objects save into a compound type hdf5 file.
    No bins, only one dataset (used if doing full sky downsampled)

    Parameters
    ----------
    obj_arr : array or None
        Array of stars or compact objects to be binned
        (either comp_dict or star_dict)

    output_root : str
        The path and name of the hdf5 file,
        without suffix (will be saved as output_root.h5)

    Optional Parameters
    -------------------

    additional_photometric_systems : list of strs
        The name of the photometric systems which should be calculated from
        Galaxia / SPISEA's ubv photometry and appended to the output files.
    
    companion_obj_arr : astropy table
        Companion table from the ResolvedCluster object. 
        To be used if creating a companion hdf5 file.
        Default None.
        
    Output
    ------
    output_root.h5 : hdf5 file
        An compoud type hdf5 file with datasets that correspond to the longitude bin edges,
        latitude bin edges, and the compact objects and stars sorted into
        those bins.
    """
    if companion_obj_arr is None:
        # Create compound datatype from obj_arr
        comp_dtype = _generate_comp_dtype(obj_arr)
    else:
        comp_dtype = np.dtype(companion_obj_arr)

    ##########
    # Loop through the latitude and longitude bins.
    ##########
    # Open our HDF5 file for reading and appending.
    # Create as necessary.
    hf = h5py.File(output_root + '.h5', 'r+')
    # HDF5 dataset name
    dset_name = 'objects'

    # Create data set the first time
    if dset_name not in hf:
        dataset = hf.create_dataset(dset_name, shape=(0,),
                                    chunks=(1e4,),
                                    maxshape=(None,),
                                    dtype=comp_dtype)
    else:
        dataset = hf[dset_name]
    
    ##########
    # Saving the stars and/or compact objects or companions
    ##########
    if obj_arr is not None:
        # Loop over the obj_arr and add all columns into save_data
        save_data = np.empty(len(obj_arr['mass']), dtype=comp_dtype)
        if companion_obj_arr is None:
            for colname in obj_arr:
                save_data[colname] = obj_arr[colname]
        # If making a companion hd5f file, finds corresponding companions and save them
        else:
            save_data = np.array(companion_obj_arr['system_idx'])
        
        # Resize the dataset and add data.
        old_size = dataset.shape[0]
        if companion_obj_arr is None:
            new_size = old_size + len(obj_arr['mass'])                
        else:
            new_size = old_size + len(companion_obj_arr['system_idx'])                     
        dataset.resize((new_size, ))
        dataset[old_size:new_size] = save_data

    hf.close()

    return

def _make_cluster(iso_dir, log_age, currentClusterMass, multiplicity=None, IFMR = 'Raithel18', feh = 0, seed=None, additional_photometric_systems=None):
    """
    Creates SPISEA ResolvedCluster() object.

    Parameters
    ----------
    iso_dir : filepath
        Where are the isochrones stored (for SPISEA)

    log_age : float
        log(age/yr) of the cluster you want to make

    currentClusterMass : float
        Mass of the cluster you want to make (M_sun)

    Optional Parameters
    -------------------
    additional_photometric_systems : list of strs
        The name of the photometric systems which should be calculated from
        Galaxia / SPISEA's ubv photometry and appended to the output files.

    seed : int
         Seed used to sample the kde tree. If set to any number,
         SPISEA will also be forced to use 42 as a
         random seed for calls to ResolvedCluster.
         Default is None.
         
    multiplicity: object
        If a resovled multiplicity object is specified, 
        the table will be generated with resolved multiples.
        Default is None.
        
    IFMR : string
        The name of the IFMR object from SPISEA. For more information on these objects see ifmr.py 
        in SPISEA. 
        'Raithel18' = IFMR_Raithel18
        'Spera15' = IFMR_Spera15
        'SukhboldN20' = IFMR_N20_Sukhbold
        
    feh : float
        metallicity [Fe/H] of the cluster you want to make, rounds to nearest value in this list for MIST.
        [-4.0, -3.5, -3.0, -2.5, -2.0, -1.75, -1.5, -1.25, -1.0, -0.75, -0.50, -0.25, 0, 0.25, 0.5]
        The IFMR object will run at exactly the specified value.


    Returns
    -------
    cluster : object
        Resolved cluster object from SPISEA.
        
    unmade_cluster_counter : int
        Updated number of unmade clusters (<= 100 M_sun)

    unmade_cluster_mass: float
        The current mass in the unmade clusters (<= 100 M_sun)

    """
    cluster = None
    
    # Add additional filters to isochrones if additional_photometric_systems
    # contains photometric systems
    my_filt_list = copy.deepcopy(all_filt_list)
    if additional_photometric_systems is not None:
        if 'ztf' in additional_photometric_systems:
            my_filt_list += ['ztf,g', 'ztf,r', 'ztf,i']

    # Calculate the initial cluster mass
    # changed from 0.08 to 0.1 at start because MIST can't handle.
    massLimits = np.array([0.1, 0.5, 120])
    powers = np.array([-1.3, -2.3])
    

    ##########
    # Create the SPISEA table (stars and compact objects).
    #    - it is only sensible to do this for a decent sized cluster.
    ##########
    if currentClusterMass <= 80:
        unmade_cluster_counter = 1
        unmade_cluster_mass = currentClusterMass
                    
    else:
        unmade_cluster_counter = 0
        unmade_cluster_mass = 0
        
        # MAKE isochrone
        # -- arbitrarily chose AKs = 0, distance = 10 pc
        # (irrelevant, photometry not used)
        # Using MIST models to get white dwarfs
        my_iso = synthetic.IsochronePhot(log_age, 0, 10,
                                         evo_model=evolution.MISTv1(),
                                         filters=my_filt_list,
                                         iso_dir=iso_dir,
                                         metallicity=feh)

        # Check that the isochrone has all of the filters in filt_list
        # If not, force recreating the isochrone with recomp=True
        my_iso_filters = [f for f in my_iso.points.colnames if 'm_' in f]
        my_filt_list_fmt = ['m_%s' % f.replace(',', '_') for f in my_filt_list]
        # Checks if the list of filters are different
        if len(set(my_filt_list_fmt) - set(my_iso_filters)) > 0:
            my_iso = synthetic.IsochronePhot(log_age, 0, 10,
                                             evo_model=evolution.MISTv1(),
                                             filters=my_filt_list,
                                             iso_dir=iso_dir,
                                             recomp=True,
                                             metallicity=feh)

        # !!! Keep trunc_kroupa out here !!! Death and destruction otherwise.
        # DON'T MOVE IT OUT!
        trunc_kroupa = imf.IMF_broken_powerlaw(massLimits, powers, multiplicity=multiplicity)

        # MAKE cluster in chunks of currentClusterMass to match 
        # the SPISEA primary star matches to the galaxia mass
        cluster = None
        SPISEA_present_day_star_mass = 0
        while SPISEA_present_day_star_mass < currentClusterMass:
            cluster_chunk_mass = currentClusterMass
            if cluster is None:
                cluster = synthetic.ResolvedCluster(my_iso, trunc_kroupa,
                                            cluster_chunk_mass, ifmr=IFMR_dict[IFMR],
                                            seed=seed)
            elif cluster is not None:
                cluster_addition = synthetic.ResolvedCluster(my_iso, trunc_kroupa,
                                            cluster_chunk_mass, ifmr=IFMR_dict[IFMR],
                                            seed=seed)
                if multiplicity is not None:
                    # index of companion assocaited with row of primary, so bump it down the length
                    # of the rest of the cluster
                    cluster_addition.companions['system_idx'] += len(cluster.star_systems)
                    cluster.companions = vstack([cluster.companions, cluster_addition.companions])
                cluster.star_systems = vstack([cluster.star_systems, cluster_addition.star_systems])
            SPISEA_present_day_star_mass = np.sum(cluster.star_systems[cluster.star_systems['phase'] < 100]['mass'])
            SPISEA_total_mass = np.sum(cluster.star_systems['mass'])
        
        
        # When it overshoots loop through the stars until we get to the appropriate mass
        # since it's in a random order this should be fine
        # this will keep the compact objects that are interspursed along the way, 
        # but their mass is intentionally not counted since we're matching the star mass
        SPISEA_present_day_star_mass_fix = 0
        cluster.star_systems['counting_index'] = np.arange(0, len(cluster.star_systems))
        for idx, object_mass, object_phase in cluster.star_systems.iterrows('counting_index', 'mass', 'phase'):
            if object_phase < 100:
                SPISEA_present_day_star_mass_fix += object_mass
            if SPISEA_present_day_star_mass_fix > currentClusterMass:
                last_index = idx
                break                
        #+1 for difference in index definitions
        cluster.star_systems = cluster.star_systems[:last_index + 1]
        if multiplicity is not None:
            last_multiple_idx = np.where(cluster.star_systems['isMultiple'] == 1)[0][-1]
            # take the last matching index so triples aren't separated
            companion_cutoff_index = np.where(cluster.companions['system_idx'] == last_multiple_idx)[0][-1] + 1
            cluster.companions = cluster.companions[:companion_cutoff_index]
        
        # Only check for clusters greater than 5,000 Msun since
        # 1% of cluster mass could be one star for smaller clusters
        if currentClusterMass > 5*10**4:
            SPISEA_present_day_star_mass_after_matching = np.sum(cluster.star_systems[cluster.star_systems['phase'] < 100]['mass'])
            assert(np.abs((SPISEA_present_day_star_mass_after_matching/currentClusterMass) - 1) < 0.01)
            
    return cluster, unmade_cluster_counter, unmade_cluster_mass


def _add_multiples(star_masses, cluster):
    """
    Modifies companion table of cluster object to point to Galaxia stars.
    Effectively adds multiple systems with stellar primaries.

    Parameters
    ----------
    star_masses : list
        Galaxia star mass column form the star_dict.

    cluster : object
        Resolved cluster object from SPISEA.

    Returns
    -------
    modified_companions : astropy table
        cluster companion table modified to point at Galaxia stars.
        Deleted companions of compact objects and with primary masses too large.

    """
    # FIXME could join table above to improve memory instead of modifying the ss
    # and multiple tables separately

    # Define a timer to keep track of runtimes in this function.
    t0 = time.time()
    print(f'\t Timer _add_multiples: start {t0:.5f} sec')

    # populate an index column into cluster_ss to preserve original index
    cluster_ss = cluster.star_systems
    cluster_ss['system_idx'] = np.arange(len(cluster_ss))

    # cut down table to only multiples
    cond_multiple = cluster_ss['isMultiple'] == True
    cluster_ss = cluster_ss[cond_multiple]
    
    # join tables to cut on companions table
    companion_tmp_df = cluster.companions.to_pandas().set_index(['system_idx'])
    event_table_df = cluster_ss.to_pandas().set_index(['system_idx'])
    companion_tmp_df_joined = companion_tmp_df.join(event_table_df, lsuffix='', rsuffix='_prim', how='inner')

    # cut down table to only stellar primaries
    companion_tmp_df_joined = companion_tmp_df_joined[companion_tmp_df_joined['phase_prim'] < 100]
    cluster_ss = cluster_ss[cluster_ss['phase'] < 100]

    # ALL SPISEA SYSTEMS WITH PRIMARIES MORE MASSIVE THAN THE MOST MASSIVE GALAXIA
    # SYSTEM ARE DROPPED!!!!!!!!! (0-2% of systems)
    companion_tmp_df_joined = companion_tmp_df_joined[companion_tmp_df_joined['mass_current_prim'] <= np.max(star_masses)]
    cluster_ss = cluster_ss[cluster_ss['mass_current'] <= np.max(star_masses)]
    too_big = np.sum(cluster_ss['mass_current'] > np.max(star_masses))
    
    # defines the companion Table as the new cut down table
    # reset index adds system_idx back as its own column
    # doing list(cluster.companions.columns) means that it only takes columns that were in cluster.companions
    # all values that were nan were switched to None in pandas, so .filled(np.nan) switches them back to nan.
    # FIXME: Need to not modify the cluster.companions table in place since it could effect other routines.
    cluster.companions = Table.from_pandas(companion_tmp_df_joined.reset_index()[list(cluster.companions.columns)]).filled(np.nan)

    # Place new system_idx into temporary column initiated with NaN
    cluster.companions['system_idx_tmp'] = np.nan
    cluster.companions['mass_match_diff'] = np.nan
    
<<<<<<< HEAD
    print('test1', time.time() - t0)
    closest_index_arr = match_companions(star_masses, cluster_ss['mass_current'])
    print('test2', time.time() - t0)
=======
    print(f'\t Timer _add_multiples: test1 {time.time() - t0:.5f} sec')
    closest_index_arr = match_companions(star_masses, cluster_ss['mass'])
    print(f'\t Timer _add_multiples: test2 {time.time() - t0:.5f} sec')
>>>>>>> 7c2cb618
    
    
    # loop through each of the SPISEA cluster and match them to a galaxia star
    for ii, index in enumerate(cluster_ss['system_idx']):
        closest_index = closest_index_arr[ii]
        companion_indicies = np.where(cluster.companions['system_idx'] == index)[0]
        # points companions to nearest-in-mass Galaxia primary to SPISEA primary
        for jj in companion_indicies:
            cluster.companions[jj]['system_idx_tmp'] = closest_index
            cluster.companions[jj]['mass_match_diff'] = star_masses[closest_index] - cluster_ss[ii]['mass_current']
    
    # confirm all compnions were assigned to a popsycle primary
    assert np.sum(np.isnan(cluster.companions['system_idx_tmp'])) == 0
    assert len(set(cluster.companions['system_idx_tmp'])) == len(closest_index_arr)
    cluster.companions['system_idx'] = cluster.companions['system_idx_tmp'].astype(int)
    del cluster.companions['system_idx_tmp']
    del cluster.star_systems['system_idx']

    modified_companions = cluster.companions
    if modified_companions is None:
        return None

    num_companions = len(cluster.companions)
    print("Total companions, too big, too big fraction:", num_companions,
          too_big, too_big / num_companions)

    return modified_companions

def match_companions(star_masses, SPISEA_primary_masses):
    """
    Matches galaxia stars and SPISEA stellar primaries by closest match.
    Note this is after all SPISEA stars with mass greater than the largest
    galaxia mass have been dropped.
    
    Parameters
    ----------
    star_masses : list
        Galaxia star mass column form the star_dict.

    SPISEA_primary_masses : object
        Astropy column 'mass' from the cluster.star_systems cut down to stellar
        primaries with companions less massive than the most massive galaxia star.

    Returns
    -------
    closest_index_arr : array
        Cloest index in the galaxia star_masses (used to index into star_masses)
        with the length of SPISEA_primary_masses.
    
    """
    # prepare KDTree of Galaxia masses for mass matching
    star_mass_tree = np.expand_dims(star_masses, axis=1)
    galaxia_mass_tree = cKDTree(star_mass_tree)
    
    # search the tree with SPISEA masses for their nearest match
    cluster_search_mass = np.expand_dims(SPISEA_primary_masses, axis=1)
    k = 1
    _, closest_index_arr = galaxia_mass_tree.query(cluster_search_mass, k=k)
    print('Starting with %i SPISEA to Galaxia mass matches' % len(closest_index_arr))

    # find the number of matches that are duplicates.
    # indexes returns the 1st star_system index that
    # has the "unique" closest_index. This is not
    # necessarily the closest match.
    _, indexes, counts = np.unique(closest_index_arr,
                                   return_index=True,
                                   return_counts=True)
    cond = counts > 1
    print('-- Found %i duplicates at k = %i' % (np.sum(cond), k))

    # grab indicies where the first duplicate is located
    nonunique_indicies = indexes[cond]

    # while there are duplicates...
    while np.sum(cond) > 0:
        # increase the search to one neighbor further away and
        # only search on those masses that were duplicates
        k += 1
        _, next_closest_index_arr = galaxia_mass_tree.query(cluster_search_mass[nonunique_indicies], k=k)

        # extract the neighbor that is furthest away within k-neighbors
        next_closest_index_arr = [i[-1] for i in next_closest_index_arr]

        # assign that value to the duplicates in the closest_index_arr
        closest_index_arr[nonunique_indicies] = next_closest_index_arr

        # count the number of duplicates that remain
        _, indexes, counts = np.unique(closest_index_arr,
                                       return_index=True,
                                       return_counts=True)
        cond = counts > 1
        #print('-- Found %i duplicates at k = %i' % (np.sum(cond), k))
        nonunique_indicies = indexes[cond]
    
        
    return closest_index_arr

def _make_companions_table(cluster, star_dict, comp_dict, t0 = 0):
    """
    Makes companions table by:
        1. Taking companions of compact objects and pointing their 
        system_idx to the comp_dict obj_id (so not dependent on position in list)
        2. Matching SPISEA stellar primaries to galaxia primaries by mass
        and pointing the companion system_idx to the galaxia obj_id
        3. Combining those two tables into companions_table.
        4. Renames mass (inital mass in SPISEA) to zams_mass
        
    Also modifies the following star_dict columns:
        1. systemMass = primary mass + companion masses (current mass)
        2. Sets isMultiple = 1 for all systems with companions
        3. Sets N_companions column based on duplication of system_idx
        in companions table

    Parameters
    ----------
    cluster : object
        Resolved cluster object from SPISEA.
    
    star_dict : dictionary
        The number of entries for each key is the number of (primary) stars.
    
    comp_dict : dictionary
        Keys are the same as star_dict, just for compact objects.

    Optional Parameters
    -------------------
    t0 : float
        Initial time for timing purposes. Default is 0.

    Returns
    -------
    star_dict : dictionary
        The number of entries for each key is the number of (primary) stars.
        Modified systemMass, isMultiple, and N_companion columns.
        
    companions_table : astropy table
        Companions table with columns from SPISEA, but points system_idx to
        galaxia obj_id.

    """
    if cluster:
        print('test-2', time.time() - t0)
        
        ###########
        # Treats compact object companions
        ###########
        
        # Makes a separate companion table with primaries as compact objects
        # Points the system_idx to obj_id instead of idx
        if comp_dict is not None and cluster.companions:
            
            # Build a list of systems for every companion (will be repeat systems). Shape = N_companions
            # We will call this the "dup_sys" table for duplicate systems (duplicated x N_companions)
            clust_dup_sys = cluster.star_systems[cluster.companions['system_idx']]
            # Filter the dup_sys table to just those with CO primaries.
            co_idx_in_dup_sys_table = np.where(clust_dup_sys['phase'] > 100)[0]
            compact_companions = cluster.companions[co_idx_in_dup_sys_table]

            # Make a new comp_dict table that still preserves N_companions.
            co_idx_in_sys_table = np.where(cluster.star_systems['phase'] > 100)[0]
            comp_dict_tmp = cluster.star_systems[co_idx_in_sys_table]

            # Repeat the indices into comp_dict times the number of companions
            co_idx = np.arange(0, len(comp_dict_tmp))
            co_idx_for_dup_sys_table = np.repeat(co_idx, comp_dict_tmp['N_companions'])

            # Reset the companion system_idx to be the correct obj_id
            compact_companions['system_idx'] = comp_dict['obj_id'][co_idx_for_dup_sys_table]
            
            # sums mass of companions if there are triples
            grouped_CO_companions = compact_companions.group_by(['system_idx'])
            CO_companions_system_mass = grouped_CO_companions['mass_current'].groups.aggregate(np.sum)
            grouped_system_idxs = np.array(grouped_CO_companions.groups.keys['system_idx'])
            # Returns the intersecting obj_ids/system_idxs, indices in CO_table that correspond with the overlap, 
            # and indices in companion_table that overlap (this last one should be just np.arange(len(companion_table)))
            CO_idx_w_companions = np.intersect1d(np.array(comp_dict['obj_id']), grouped_system_idxs, return_indices = True)
            
            # indexes on grouped_companions.groups.keys since this is one system_idx per system 
            # (i.e. no duplicated if there are triples)
            comp_dict['systemMass'][CO_idx_w_companions[1]] += CO_companions_system_mass
            
            print('test-1', time.time() - t0)
            
            del comp_dict_tmp
        
        ###########
        # Treats stellar companions and joins stellar and CO companions
        ###########
        # First matches galaxia and SPISEA primaries
        companions_table = _add_multiples(star_masses=star_dict['mass'], cluster=cluster)
        print('test3', time.time() - t0)
        if companions_table:
            # sums mass of companions if there are triples
            grouped_companions = companions_table.group_by(['system_idx'])
            companions_system_mass = grouped_companions['mass_current'].groups.aggregate(np.sum)
            # indexes on grouped_companions.groups.keys since this is one system_idx per system 
            # (i.e. no duplicated if there are triples)
            star_dict['systemMass'][grouped_companions.groups.keys['system_idx']] += companions_system_mass
            star_dict['isMultiple'][grouped_companions.groups.keys['system_idx']] = 1

            # Adds N companions column to star_dict
            # this column already existed in the main cluster
            # but remaking due to indexing changes
            N_comp_dictionary = Counter(companions_table['system_idx'])
            star_dict['N_companions'][companions_table['system_idx']] = itemgetter(*companions_table['system_idx'])(N_comp_dictionary)

            # Switch companion table to point to obj_id instead of idx
            companions_table['system_idx'] = star_dict['obj_id'][companions_table['system_idx']]

            # Makes companions with stellar and compact primaries into one table
            if comp_dict != None:
                companions_table = (vstack([companions_table, compact_companions], join_type='inner'))

            print('test4', time.time() - t0)
    else:
        companions_table = None
            
    return star_dict, companions_table
            
        

    
    

############################################################################
########### Candidate event calculation and associated functions ###########
############################################################################

def _check_calc_events(hdf5_file, output_root2,
                       radius_cut, obs_time, n_obs, theta_frac,
                       blend_rad, n_proc, overwrite, hdf5_file_comp):
    """
    Checks that the inputs of calc_events are valid

    Parameters
    ----------
    hdf5_file : str
        Name of the HDF5 file.

    output_root2 : str
        The name for the h5 file

    radius_cut : float
        Initial radius cut, in ARCSECONDS.

    obs_time : float
        Survey duration, in DAYS.

    n_obs : int
        Number of observations.

    theta_frac : float
        Another cut, in multiples of Einstein radii.

    blend_rad : float
        Stars within this distance of the lens are said to be blended.
        Units are in ARCSECONDS.

    n_proc : int
        Number of processors to use. Should not exceed the number of cores.
        Default is one processor (no parallelization).

    overwrite : bool
        If set to True, overwrites output files. If set to False, exits the
        function if output files are already on disk.
        Default is False.
        
    hdf5_file_comp: str
        String of hdf5 file of companion events created in perform_pop_syn().
        Default is None.
    """

    if not isinstance(hdf5_file, str):
        raise Exception('hdf5_file (%s) must be a string.' % str(hdf5_file))

    if hdf5_file[-3:] != '.h5':
        raise Exception('hdf5_file (%s) must be an h5 file.' % str(hdf5_file))

    if not isinstance(output_root2, str):
        raise Exception('output_root2 (%s) must be a string.' % str(output_root2))

    if not isinstance(radius_cut, int):
        if not isinstance(radius_cut, float):
            raise Exception('radius_cut (%s) must be an integer or a float.' % str(radius_cut))

    if not isinstance(obs_time, int):
        if not isinstance(obs_time, float):
            raise Exception('obs_time (%s) must be an integer or a float.' % str(obs_time))

    if not isinstance(blend_rad, int):
        if not isinstance(blend_rad, float):
            raise Exception('blend_rad (%s) must be an integer or a float.' % str(blend_rad))

    if not isinstance(n_obs, int):
        raise Exception('n_obs (%s) must be an integer.' % str(n_obs))

    if not isinstance(n_proc, int):
        raise Exception('n_proc (%s) must be an integer.' % str(n_proc))

    if not isinstance(overwrite, bool):
        raise Exception('overwrite (%s) must be a boolean.' % str(overwrite))

    if not isinstance(theta_frac, int):
        if not isinstance(theta_frac, float):
            raise Exception('theta_frac (%s) must be an integer or a float.' % str(theta_frac))

    if not isinstance(hdf5_file_comp, str):
        if not isinstance(hdf5_file_comp, type(None)):
            raise Exception('hdf5_file_comp (%s) must be a str or a NoneType.' % str(hdf5_file_comp))


def calc_events(hdf5_file, output_root2,
                radius_cut=2, obs_time=1000, n_obs=101, theta_frac=2,
                blend_rad=0.65, n_proc=1,
                overwrite=False, hdf5_file_comp=None):
    """
    Calculate microlensing events

    Parameters
    ----------
    hdf5_file : str
        Name of the HDF5 file.

    output_root2 : str
        The name for the h5 file

    radius_cut : float
        Initial radius cut, in ARCSECONDS.

    obs_time : float
        Survey duration, in DAYS.

    n_obs : int
        Number of observations.

    theta_frac : float
        Another cut, in multiples of Einstein radii.

    blend_rad : float
        Stars within this distance of the lens are said to be blended.
        Units are in ARCSECONDS.

    Optional Parameters
    -------------------
    n_proc : int
        Number of processors to use. Should not exceed the number of cores.
        Default is one processor (no parallelization).

    overwrite : bool
        If set to True, overwrites output files. If set to False, exists the
        function if output files are already on disk.
        Default is False.
        
    hdf5_file_comp: str
        String of hdf5 file of companion events created in perform_pop_syn().
        Default is None.


    Output
    ------
    <output_root2>_events.fits : Astropy .fits table
        Table of candidate microlensing events. The number of rows
        corresponds to the number of candidate events.

    """

    ##########
    # Error handling: check whether files exist and
    # whether input types are correct.
    ##########

    # Check if .fits file exists already. If it does, throw an error message
    # to complain and exit.
    if not overwrite:
        if os.path.isfile(output_root2 + '_events.fits'):
            raise Exception(
                'That events.fits file name is taken! Either delete the .fits '
                'file, or pick a new name.')
        if os.path.isfile(output_root2 + '_blends.fits'):
            raise Exception(
                'That blends.fits file name is taken! Either delete the .fits '
                'file, or pick a new name.')

    # Error handling/complaining if input types are not right.
    _check_calc_events(hdf5_file, output_root2,
                       radius_cut, obs_time, n_obs, theta_frac,
                       blend_rad, n_proc, overwrite, hdf5_file_comp)

    ##########
    # Start of code
    #########

    t0 = time.time()

    # Initialize events_tmp and blends_tmp.
    events_tmp = None
    blends_tmp = None

    # Get the l and b from the HDF5 file.
    hf = h5py.File(hdf5_file, 'r')
    l_array = np.array(hf['long_bin_edges'])
    b_array = np.array(hf['lat_bin_edges'])
    hf.close()

    # Converts radius_cut from arcseconds into milliarcseconds
    radius_cut *= 1000.0

    # Set up the multiprocessing
    pool = Pool(n_proc)

    # Set up inputs to be able to be read by pool.map
    nll = len(l_array[:]) - 2
    nbb = len(b_array[:]) - 2

    llbb = itertools.product(range(nll), range(nbb))

    reps = nll * nbb

    hd = itertools.repeat(hdf5_file, reps)
    ot = itertools.repeat(obs_time, reps)
    no = itertools.repeat(n_obs, reps)
    rc = itertools.repeat(radius_cut, reps)
    tf = itertools.repeat(theta_frac, reps)
    br = itertools.repeat(blend_rad, reps)

    inputs = zip(llbb, hd, ot, no, rc, tf, br)
    
    if hdf5_file_comp != None:
        hdc = itertools.repeat(hdf5_file_comp, reps)
        inputs = zip(llbb, hd, ot, no, rc, tf, br, hdc)
    
    ##########
    # Loop through galactic latitude and longitude bins. For each bin vertex,
    # take the nearest 4 bin samples and calculate microlensing events.
    # We do this to properly handle bin edges
    # (i.e. a sliding window analysis of 2x2 bins).
    # Duplicate events are removed.
    ##########
    # Should I use starmap_async?
    results = pool.starmap(_calc_event_time_loop, inputs)
    pool.close()
    pool.join()

    # Remove all the None values
    # (occurs for patches with less than 10 objects)
    results = [i for i in results if i is not None]

    results_ev = []
    results_bl = []

    for ii in range(len(results)):
        if results[ii] is not None:
            if results[ii][0] is not None:
                results_ev.append(results[ii][0])
            if results[ii][1] is not None:
                results_bl.append(results[ii][1])

    if len(results_ev) > 0:
        events_tmp = np.concatenate(results_ev, axis=0)
        if len(results_bl) == 0:
            blends_tmp = np.array([])
        else:
            blends_tmp = np.concatenate(results_bl, axis=0)
        # Convert the events numpy recarray into an
        # Astropy Table for easier consumption.
        events_tmp = unique_events(events_tmp)
        events_final = Table(events_tmp)
        N_events = len(events_final)
        print('Candidate events detected: ', N_events)

        if len(results_bl) != 0:
            blends_tmp = unique_blends(blends_tmp)
        blends_final = Table(blends_tmp)
        
        #if len(results_cp) != 0:
         #   companions_tmp = unique_companions(companions_tmp, events_tmp)

        # Save out file
        events_final.write(output_root2 + '_events.fits', overwrite=overwrite)
        blends_final.write(output_root2 + '_blends.fits', overwrite=overwrite)
    else:
        N_events = 0
        print('No events!')
    t1 = time.time()

    ##########
    # Make log file
    ##########
    now = datetime.datetime.now()
    radius_cut = radius_cut / 1000.0  # back to arcsec
    popsycle_path = os.path.dirname(inspect.getfile(perform_pop_syn))
    popsycle_hash = subprocess.check_output(['git', 'rev-parse', 'HEAD'],
                                            cwd=popsycle_path).decode('ascii').strip()
    dash_line = '-----------------------------' + '\n'
    empty_line = '\n'
    line0 = 'FUNCTION INPUT PARAMETERS' + '\n'
    line1 = 'hdf5_file , ' + hdf5_file + '\n'
    line2 = 'output_root2 , ' + output_root2 + '\n'
    line3 = 'radius_cut , ' + str(radius_cut) + ' , (arcsec)' + '\n'
    line4 = 'obs_time , ' + str(obs_time) + ' , (days)' + '\n'
    line5 = 'n_obs , ' + str(n_obs) + '\n'
    line6 = 'theta_frac , ' + str(theta_frac) + ' , (thetaE)' + '\n'
    line7 = 'blend_rad , ' + str(blend_rad) + ' , (arcsec)' + '\n'
    line8 = 'n_proc , ' + str(n_proc) + '\n'
    if hdf5_file_comp is not None:
        line8 += 'hdf5_file_comp , %s \n' % hdf5_file_comp

    line9 = 'VERSION INFORMATION' + '\n'
    line10 = str(now) + ' : creation date' + '\n'
    line11 = popsycle_hash + ' : PopSyCLE commit' + '\n'

    line12 = 'OTHER INFORMATION' + '\n'
    line13 = str(t1 - t0) + ' : total runtime (s)' + '\n'
    line14 = str(N_events) + ' : total number of events' + '\n'

    if N_events > 0:
        line15 = 'FILES CREATED' + '\n'
        line16 = output_root2 + '_events.fits : events file' + '\n'
        line17 = output_root2 + '_blends.fits : blends file' + '\n'
    else:
        line15 = 'NO FILES CREATED' + '\n'
        line16 = '\n'
        line17 = '\n'

    with open(output_root2 + '_calc_events.log', 'w') as out:
        out.writelines([line0, dash_line, line1, line2, line3,
                        line4, line5, line6, line7, line8, empty_line,
                        line9, dash_line, line10, line11, empty_line,
                        line12, dash_line, line13, line14, empty_line, line15,
                        dash_line, line16, line17])

    print('calc_events runtime : {0:f} s'.format(t1 - t0))

    return


def _calc_event_time_loop(llbb, hdf5_file, obs_time, n_obs, radius_cut,
                          theta_frac, blend_rad, hdf5_file_comp = None):
    """
    Parameters
    ----------
    llbb : (int, int)
        Indices of (l,b) bin.

    obs_time, n_obs, radius_cut, theta_frac, blend_rad
    are all parameters of calc_events()

    Return
    ------
    events_llbb : array
        Array of the unique events for the particular (l,b) patch.

    blends_llbb : array
        Array of the unique blends for the particular (l,b) patch.

    """
    ####################
    # Loop through different time steps and figure out separations between
    # all possible pairs of stars. Trim down to "events", which consist of
    # those pairs that approach within one <radius_cut> of each other.
    # These will be the events we consider as candidate microlensing events.
    ####################

    # Initialize events_llbb and blends_llbb and companions.
    events_llbb = None
    blends_llbb = None

    ll = llbb[0]
    bb = llbb[1]

    print('Working on loop ll, bb = ', ll, bb)
    name00 = 'l' + str(ll) + 'b' + str(bb)
    name01 = 'l' + str(ll) + 'b' + str(bb + 1)
    name10 = 'l' + str(ll + 1) + 'b' + str(bb)
    name11 = 'l' + str(ll + 1) + 'b' + str(bb + 1)

    hf = h5py.File(hdf5_file, 'r')
    bigpatch = np.hstack((hf[name00], hf[name01], hf[name10], hf[name11]))
    hf.close()

    # Adds separation in mas between primary and furthest companion if there are companions
    if hdf5_file_comp != None:
        hfc = h5py.File(hdf5_file_comp, 'r')
        bigpatch_comp = np.hstack((hfc[name00], hfc[name01], hfc[name10], hfc[name11]))
        hfc.close()
        
        if len(bigpatch_comp) > 0:
            bigpatch_comp = rfn.append_fields(bigpatch_comp, 'sep', np.zeros(len(bigpatch_comp)), usemask = False) #separation in mas
            bigpatch_comp_df = pd.DataFrame(data = bigpatch_comp, columns = np.dtype(bigpatch_comp[0]).names)
            bigpatch_df = pd.DataFrame(data = bigpatch, columns = np.dtype(bigpatch[0]).names)

            # Filling in number of companions column to primaries
            N_companions = ((bigpatch_comp_df.groupby(['system_idx']).count()['mass']).to_frame()).reset_index()
            N_companions = N_companions.rename(columns={'mass':'N_comp'})
            # Cross referencing between N_companions from companions table and the primaries
            N_companions = N_companions.set_index("system_idx")
            bigpatch_df = bigpatch_df.set_index('obj_id')
            bigpatch_df = bigpatch_df.join(N_companions)
            bigpatch_df['N_comp'] = bigpatch_df['N_comp'].fillna(0) # Make nans from lack of companions to zeros
            bigpatch_df = bigpatch_df.reset_index() # Makes it index normally instead of by 'obj_id'
            rad = np.array(np.repeat(bigpatch_df['rad'], bigpatch_df['N_comp']))

            a_kpc = ((10**bigpatch_comp['log_a'])*unit.AU).to('kpc').value

            # abs(acos(i))
            bigpatch_comp_df['sep'] = np.abs(np.cos(bigpatch_comp['i']))*(np.arcsin(a_kpc/rad)*unit.radian).to('mas').value

            # Find max sep for triples
            bigpatch_comp_df_max = bigpatch_comp_df.groupby('system_idx').max()['sep'].reset_index()

            # Add separation to bigpatch
            sep = bigpatch_comp_df_max[['system_idx', 'sep']]
            # Cross referencing between separation from companions table and the primaries
            sep = sep.set_index("system_idx")
            bigpatch_df = bigpatch_df.set_index('obj_id')
            bigpatch_df = bigpatch_df.join(sep)
            bigpatch_df['sep'] = bigpatch_df['sep'].fillna(0) # Make nans from lack of companions to zeros
            
            bigpatch_df = bigpatch_df.reset_index() # Makes it index normally instead of by 'obj_id'
            bigpatch = rfn.append_fields(bigpatch, 'sep', bigpatch_df['sep'], usemask = False) 
            
            del bigpatch_df
            del bigpatch_comp_df
         
    # Skip patches with less than 10 objects
    if len(bigpatch) < 10:
        # continue
        return

    time_array = np.linspace(-1 * obs_time / 2.0, obs_time / 2.0, n_obs)

    for i in np.arange(len(time_array)):
        # Find potential lenses and sources that fall within radius cut.
        lens_id, sorc_id, r_t, sep, event_id1, c = _calc_event_cands_radius(bigpatch,
                                                                            time_array[i],
                                                                            radius_cut)

        # Calculate einstein radius and lens-source separation
        theta_E = einstein_radius(bigpatch['systemMass'][lens_id],
                                  r_t[lens_id], r_t[sorc_id])  # mas      
        u = sep[event_id1] / theta_E
        
        binary_sep = None
        if 'sep' in bigpatch[0].dtype.names:
            binary_sep = bigpatch['sep'][event_id1]

        # Trim down to those microlensing events that really get close enough
        # to hope that we can detect them. Trim on a Theta_E criteria.
        event_lbt = _calc_event_cands_thetaE(bigpatch, theta_E, u, theta_frac,
                                             lens_id, sorc_id, time_array[i], binary_sep)

        if event_lbt is not None:
            # Concatenate the current event table
            # (at this l, b, time) with the rest.
            if events_llbb is not None:
                events_llbb = np.hstack((events_llbb, event_lbt))
            else:
                events_llbb = event_lbt

            # Keep only unique events within our different time stamps
            events_llbb = unique_events(events_llbb)

            #########
            # Get blending.
            # Note 1: We are centering on the lens.
            # Note 2: We don't want to include the lens itself,
            # or the source, in the table.
            # Note 3: PROPER BLENDING FOR BINARIES IS NOT PROPERLY TAKEN INTO ACCOUNT
            ##########
            blends_lbt = _calc_blends(bigpatch, c, event_lbt, blend_rad)

            if blends_lbt is not None:
                # Concatenate the current blend table (at this l, b, time)
                # with the rest.
                if blends_llbb is not None:
                    blends_llbb = np.hstack((blends_llbb, blends_lbt))
                else:
                    blends_llbb = blends_lbt

                # Keep only unique blends within our different time stamps
                blends_llbb = unique_blends(blends_llbb)

        # END of time loop
        
    return events_llbb, blends_llbb


def _calc_event_cands_radius(bigpatch, timei, radius_cut):
    """
    Get sources and lenses that pass the radius cut.

    Parameters
    ----------
    bigpatch : array
        Compilation of 4 .h5 datasets containing stars.

    timei : float
        Time at which to evaluate.

    radius_cut : float
        Parameter of calc_events().
        Converted to mas

    Return
    ------
    lens_id : array
        Indices into bigpatch that indicate lenses

    sorc_id : array
        Indices into bigpatch that indicate sources

    r_t : array
        Radial coordinates for all objects in bigpatch at time t

    sep : array
        Separation between lens-source pairs (mas)

    event_id1 : array
        Lens-source pairs where sep < radius_cut

    c : SkyCoord object
        Coordinates of all the stars.
    """
    # Propagate r, b, l positions forward in time.
    r_t = bigpatch['rad'] + timei * bigpatch['vr'] * kms_to_kpcday  # kpc
    b_t = bigpatch['glat'] + timei * bigpatch['mu_b'] * masyr_to_degday  # deg
    l_t = bigpatch['glon'] + timei * (bigpatch['mu_lcosb'] / np.cos(np.radians(bigpatch['glat']))) * masyr_to_degday  # deg

    ##########
    # Determine nearest neighbor in spherical coordinates.
    ##########
    c = SkyCoord(frame='galactic', l=l_t * units.deg, b=b_t * units.deg)

    # NOTE: dist has no actual meaning since
    # we didn't input distances from Earth.
    # It's an auto output. just ignore it.
    idx, sep, dist = coord.match_coordinates_sky(c, c, nthneighbor=2)

    # Converts separations to milliarcseconds
    sep = (sep.to(units.mas)) / units.mas

    
    ##########
    # Error checking: calculate how many duplicate (l, b) pairs there are.
    # (This is a problem for nearest neighbors.)
    ##########
    uni = np.unique((l_t, b_t), axis=1).shape[1]
    tot = len(l_t)
    dup = tot - uni
    if dup != 0:
        print('****************** WARNING!!! ********************')
        print('There are ' + str(dup) + ' duplicate (l, b) pairs.')
        print('**************************************************')

    ##########
    # Find all objects with a nearest neighbor within an angular distance
    # equal to sep. The index of the object and its nearest neighbor are
    # event_id1 and event_id2. (Indices correspond to those of idx and sep.)
    ##########
    # NOTE: event_id1/2 are indices into bigpatch
    event_id1 = np.where(sep < radius_cut)[0]
    event_id2 = idx[event_id1]

    ##########
    # We've got neighbors... figure out who's the lens and who's the source.
    ##########
    # NOTE: lens_id and sorc_id are indices into bigpatch
    idx_l1 = np.where(r_t[event_id1] < r_t[event_id2])[0]
    idx_l2 = np.where(r_t[event_id1] > r_t[event_id2])[0]

    lens_id = np.zeros(len(event_id1), dtype='int')
    sorc_id = np.zeros(len(event_id1), dtype='int')

    lens_id[idx_l1] = event_id1[idx_l1]
    sorc_id[idx_l1] = event_id2[idx_l1]

    lens_id[idx_l2] = event_id2[idx_l2]
    sorc_id[idx_l2] = event_id1[idx_l2]

    return lens_id, sorc_id, r_t, sep, event_id1, c


def _calc_event_cands_thetaE(bigpatch, theta_E, u, theta_frac, lens_id,
                             sorc_id, timei, binary_sep = None):
    """
    Get sources and lenses that pass the radius cut.

    Parameters
    ----------
    bigpatch : array
        Compilation of 4 .h5 datasets containing stars.

    theta_E : array
        Einstein radius of the events that pass the radius cut

    u : array
        Impact parameters at time t of the events that pass the radius cut

    theta_frac : float
        Parameter of calc_events()
        Another cut, in multiples of Einstein radii.

    lens_id : array
        Indices into bigpatch that indicate lenses

    sorc_id : array
        Indices into bigpatch that indicate sources

    timei : float
        Time at which to evaluate.

    Return
    ------
    event_lbt : array
        Lenses and sources at a particular time t.

    """
    # If there are binaries extend the search radius to theta_frac + separation between primary
    # and furthest companion.
    if binary_sep is not None:
        theta_frac_comp = theta_frac + binary_sep
        if np.shape(u) != np.shape(theta_frac_comp):
            print(u, theta_frac_comp)
        #print(np.shape(u), np.shape(theta_frac_comp), np.shape(theta_frac), np.shape(bigpatch['sep']))
        adx = np.where(u < theta_frac_comp)[0]
    else: 
        # NOTE: adx is an index into lens_id or event_id (NOT bigpatch)
        adx = np.where(u < theta_frac)[0]
    if len(adx > 0):
        # Narrow down to unique pairs of stars... don't double calculate
        # an event.
        lens_sorc_id_pairs = np.stack((bigpatch['obj_id'][lens_id][adx],
                                       bigpatch['obj_id'][sorc_id][adx]),
                                      axis=-1)

        unique_returns = np.unique(lens_sorc_id_pairs,
                                   return_index=True, return_inverse=True,
                                   return_counts=True, axis=0)
        unique_tab = unique_returns[0]
        unique_indices = unique_returns[1]
        unique_inverse = unique_returns[2]
        unique_counts = unique_returns[3]

        # Define all tables we will need to calculate event properties.
        # These will all have a length of N_events.
        lens_table = bigpatch[lens_id][adx][unique_indices]
        sorc_table = bigpatch[sorc_id][adx][unique_indices]
        theta_E = theta_E[adx][unique_indices]
        u = u[adx][unique_indices]

        mu_b_rel = sorc_table['mu_b'] - lens_table['mu_b']  # mas/yr
        mu_lcosb_rel = sorc_table['mu_lcosb'] - lens_table['mu_lcosb']  # mas/yr
        mu_rel = np.sqrt(mu_b_rel ** 2 + mu_lcosb_rel ** 2)  # mas/yr
        t_event = np.ones(len(mu_rel), dtype=float) * timei  # days
        

        # This is all the events for this l, b, time
        # Loop through the lens table and append '_L' to the end of each field
        lens_rename_dct = {}
        for name in lens_table.dtype.names:
            lens_rename_dct[name] = name + '_L'
        lens_table = rfn.rename_fields(lens_table, lens_rename_dct)

        # Loop through the source table and append '_S' to the end of each field
        sorc_rename_dct = {}
        for name in sorc_table.dtype.names:
            sorc_rename_dct[name] = name + '_S'
        sorc_table = rfn.rename_fields(sorc_table, sorc_rename_dct)

        # Combine the lens and source tables into the events table
        event_lbt = rfn.merge_arrays((lens_table, sorc_table),
                                     flatten=True)

        # Add additional microlensing parameters to the events table
        event_lbt = rfn.append_fields(event_lbt, 'theta_E',
                                      theta_E, usemask=False)
        event_lbt = rfn.append_fields(event_lbt, 'u0',
                                      u.value, usemask=False)
        event_lbt = rfn.append_fields(event_lbt, 'mu_rel',
                                      mu_rel, usemask=False)
        event_lbt = rfn.append_fields(event_lbt, 't0',
                                      t_event, usemask=False)
                
        return event_lbt

    else:
        return None


def _calc_blends(bigpatch, c, event_lbt, blend_rad):
    """
    Create a table containing the blended stars for each event.
    Note 1: We are centering on the lens.
    Note 2: We don't want to include the lens itself,
    or the source, in the table.

    Parameters
    ----------
    bigpatch : array
        Compilation of 4 .h5 datasets containing stars.

    c : SkyCoord object
        Coordinates of all the stars.

    event_lbt : array
        Lenses and sources at a particular time t.

    blend_rad : float
        Parameter of calc_events().

    Return
    ------
    blends_lbt : array
        Array of neighbor stars for each lens-source pair.

    """
    ##########
    # Get the cached KD-Tree to make things run faster.
    ##########
    # This way, we don't have to remake a tree that already exists.
    # (We didn't just do the neighbor calculation initially, because
    # it would be expensive to hold onto all the unnecessary neighbors)
    kdtree_cache = c.cache['kdtree_sky']

    # Define the center of the blending disk (the lens)
    coords_lbt = SkyCoord(frame='galactic',
                          l=np.array(event_lbt['glon_L']) * units.deg,
                          b=np.array(event_lbt['glat_L']) * units.deg)

    ##########
    # Replicate astropy's search_around_sky.
    ##########
    # Make the coordinates to query around
    seplimit = blend_rad * units.arcsec
    coords1 = coords_lbt
    coords1 = coords1.transform_to(c)
    urepr1 = coords1.data.represent_as(UnitSphericalRepresentation)
    ucoords1 = coords1.realize_frame(urepr1)
    cartxyz1 = ucoords1.cartesian.xyz
    flatxyz1 = cartxyz1.reshape((3, np.prod(cartxyz1.shape) // 3))

    # Define the query distance.
    r_kdt = (2 * np.sin(Angle(seplimit) / 2.0)).value

    # Query ball against the existing (cached) tree.
    # NOTE: results is an array of lists.
    results = kdtree_cache.query_ball_point(flatxyz1.T, r_kdt)

    # Figure out the number of blends for each lens.
    blend_lens_obj_id = []
    blend_sorc_obj_id = []
    blend_neigh_obj_id = []
    blend_neigh_idx = []
    sep_LN_list = []

    for ii in range(len(results)):
        # results indexes into bigpatch.
        # ii corresponds to coords_lbt.
        if len(results[ii]) == 0:
            continue

        # bidx indexes into results.
        # It should be that len(results[ii]) == len(bidx) + 2 (we get rid of source and lens.)
        # neighbor star object id
        nid = bigpatch['obj_id'][results[ii]]
        # lens star object id
        lid = np.array(event_lbt['obj_id_L'][ii])
        # source star object id
        sid = np.array(event_lbt['obj_id_S'][ii])

        # Fetch the things that are not the lens and the source.
        bidx = np.where((nid != lid) &
                        (nid != sid))[0]

        if len(bidx) == 0:
            continue

        # Make a list of the lens and source IDs for each neighbor... these are just repeats.
        tmp_lens_id = np.repeat(lid, len(bidx)).tolist()
        tmp_sorc_id = np.repeat(sid, len(bidx)).tolist()

        # Calculate the distance from lens to each neighbor.
        lens_lb = SkyCoord(frame='galactic',
                           l=np.array(event_lbt['glon_L'][ii]) * units.deg,
                           b=np.array(event_lbt['glat_L'][ii]) * units.deg)
        neigh_lb = SkyCoord(frame='galactic',
                            l=bigpatch['glon'][results[ii]][bidx] * units.deg,
                            b=bigpatch['glat'][results[ii]][bidx] * units.deg)
        sep_LN = lens_lb.separation(neigh_lb)
        sep_LN = (sep_LN.to(units.arcsec)) / units.arcsec

        # Add the non-lens, non-source blended object IDs to a list.
        # Add the lens and the source object ID to a new list as well.
        # Add the index of the neighbors.
        blend_neigh_obj_id.extend(nid[bidx].tolist())
        blend_lens_obj_id.extend(tmp_lens_id)
        blend_sorc_obj_id.extend(tmp_sorc_id)
        blend_neigh_idx.extend([results[ii][bb] for bb in bidx])
        sep_LN_list.extend(sep_LN.value.tolist())

    # Convert our lists into arrays.
    blend_neigh_obj_id = np.array(blend_neigh_obj_id)
    blend_lens_obj_id = np.array(blend_lens_obj_id)
    blend_sorc_obj_id = np.array(blend_sorc_obj_id)
    blend_neigh_idx = np.array(blend_neigh_idx)
    sep_LN_list = np.array(sep_LN_list)

    if len(blend_neigh_obj_id) > 0:
        # Grab the rows of bigpatch that are neighbors
        blends_lbt = bigpatch[blend_neigh_idx]

        # Append '_N' to each column in blends_lbt
        blends_rename_dct = {}
        for name in blends_lbt.dtype.names:
            blends_rename_dct[name] = name + '_N'
        blends_lbt = rfn.rename_fields(blends_lbt, blends_rename_dct)

        # Add additional columns into blends_lbt
        blends_lbt = rfn.append_fields(blends_lbt, 'obj_id_L',
                                       blend_lens_obj_id, usemask=False)
        blends_lbt = rfn.append_fields(blends_lbt, 'obj_id_S',
                                       blend_sorc_obj_id, usemask=False)
        blends_lbt = rfn.append_fields(blends_lbt, 'sep_LN',
                                       sep_LN_list, usemask=False)
    else:
        blends_lbt = None

    return blends_lbt


def unique_events(event_table):
    """
    Given an event table, there might be a single microlensing event listed
    multiple times (it might have been observed at different timesteps, or
    the nearest neighbor pair might have been symmetric for source and lens.)
    This function will eliminate duplicates, only keeping an event once. It
    is picked to be the particular observed event with the smallest source-
    lens separation.

    Parameters
    ---------
    event_table : numpy array 
        A table with all the events. There are equal numbers of columns
        containing info about the source and the lens, and four additional
        columns with theta_E, u0, mu_rel, and t0. The number of rows
        corresponds to the number of events.

    Return
    ------
    new_event_table : numpy array
        Same as event_table, but all duplicate events have been trimmed out,
        such that each event only is listed once (at the observed time where
        the source-lens separation is smallest.)

    """
    # Pull the unique ID numbers for the lens and source and put them into a
    # table of 2 x N_lenses.
    lens_uid = event_table['obj_id_L']
    sorc_uid = event_table['obj_id_S']
    events_uid = np.swapaxes(np.vstack((lens_uid, sorc_uid)), 0, 1)

    # Determine if we have unique events (and how many duplicates there are).
    unique_returns = np.unique(events_uid,
                               return_index=True, return_inverse=True,
                               return_counts=True, axis=0)
    unique_tab = unique_returns[0]
    unique_indices = unique_returns[1]
    unique_inverse = unique_returns[2]
    unique_counts = unique_returns[3]

    new_event_table = event_table[unique_indices]

    # Check for duplicate events and keep the one with the closest u.
    dpdx = np.where(unique_counts > 1)[0]
    for ii in range(len(dpdx)):
        # Fetch the duplicates for this event.
        dup_idx = np.where(unique_inverse == dpdx[ii])[0]
        dup_events = event_table[dup_idx]
        min_idx = np.argmin(np.abs(dup_events['u0']))
        new_event_table[dpdx[ii]] = event_table[dup_idx[min_idx]]

    return new_event_table


def unique_blends(blend_table):
    """
    Given an blends table, there might be a single lens-source-neighbor triple
    multiple times (it might have been observed at different timesteps.)
    This function will eliminate duplicates, only keeping an event once. It
    is picked to be the first occurence.

    Parameters
    ---------
    blend_table : blend array 
        A table with all the events. There is 1 column with the unique
        source ID, 1 with the unique lens ID lens, 1 with the lens-neighbor
        separation, and the remaining columns contain info about the neighbors.


    Return
    ------
    new_blend_table : numpy array
        Same as blend_table, but all duplicate events have been trimmed out,
        such that each event only is listed once (at the observed time where
        the source-lens separation is smallest.)

    """
    # Pull the unique ID numbers for the lens, source, and neighbors and put
    # them into a table of 3 x N_blends.
    lens_obj_id = blend_table['obj_id_L']
    sorc_obj_id = blend_table['obj_id_S']
    neigh_obj_id = blend_table['obj_id_N']

    triples_obj_id = np.swapaxes(np.vstack((lens_obj_id,
                                            sorc_obj_id,
                                            neigh_obj_id)),
                                 0, 1)

    # Determine if we have unique events (and how many duplicates there are).
    # We will keep the first occurence.
    unique_returns = np.unique(triples_obj_id, return_index=True, axis=0)
    unique_tab = unique_returns[0]
    unique_indices = unique_returns[1]

    unique_blend_tab = blend_table[unique_indices]

    return unique_blend_tab


def calc_diff_limit_blend(event_fits_file, blend_fits_file, blend_rad):
    """
    Given a table of events and blends, calculate what the blending would be
    for a smaller blending radius (e.g. table is for seeing limited,
    and you want what the diffraction limit blend is.)
    """
    diff_limit_blend = None

    event = Table.read(event_fits_file)
    blend = Table.read(blend_fits_file)

    for i in range(len(blend)):
        lens_id = blend[i]['obj_id_L']
        sorc_id = blend[i]['obj_id_S']
        event_idx = np.where(
            (event['obj_id_L'] == lens_id) & (event['obj_id_S'] == sorc_id))[0]

        l_L = event[event_idx]['glon_L']
        b_L = event[event_idx]['glat_L']
        c_L = SkyCoord(frame='galactic', l=l_L * units.deg, b=b_L * units.deg)

        l_N = blend[i]['glon_N']
        b_N = blend[i]['glat_N']
        c_N = SkyCoord(frame='galactic', l=l_N * units.deg, b=b_N * units.deg)

        sep = (c_L.separation(c_N)).arcsec

        if sep < blend_rad:
            if diff_limit_blend is not None:
                diff_limit_blend = vstack((diff_limit_blend, blend[i]))
            else:
                diff_limit_blend = blend[i]

    diff_limit_blend.write('diff_limit_blend_' + str(blend_rad) + '.fits')

    return


def reduce_blend_rad(blend_tab, new_blend_rad, output_root, overwrite=False):
    """
    Creates a new blend table for some blending radius r_new
    that is smaller than the original blend radius r_orig,
    i.e. r_new < r_orig. Also makes a corresponding log and events.

    Parameters
    ----------
    blend_tab : str
        The name of the blend table.

    new_blend_rad : float or int
        The new (smaller) blend radius.
        Units are in ARCSECONDS.

    output_root : str
        The name for the new blend table
        (and corresponding event table)

    Return
    ------
    new_blend : .fits table
        New table with smaller blend radius.

    """
    input_root = blend_tab.rstrip('_blends.fits')

    event_tab_name = input_root + '_events.fits'
    event_log_name = input_root + '_calc_events.log'

    new_event_tab_name = output_root + '_events.fits'
    new_event_log_name = output_root + '_calc_events.log'
    new_blend_tab_name = output_root + '_blends.fits'

    os.system('cp %s %s' % (event_tab_name, new_event_tab_name))
    os.system('cp %s %s' % (event_log_name, new_event_log_name))

    now = datetime.datetime.now()
    dash_line = '-----------------------------' + '\n'

    line0 = 'NEW BLEND RADIUS INFO AND FILES CREATED' + '\n'
    line1 = 'new blend rad : ' + str(new_blend_rad) + ' (arcsec)' + '\n'
    line2 = 'blend file : ' + new_blend_tab_name + '\n'
    line3 = 'event file : ' + new_event_tab_name + '\n'
    line4 = 'creation time: ' + str(now) + '\n'

    with open(new_event_log_name, 'a') as my_file:
        my_file.writelines(['\n', line0, dash_line,
                            line1, line2, line3, line4])

    old_blends = Table.read(blend_tab)
    good_idx = np.where(old_blends['sep_LN'] < new_blend_rad)[0]
    new_blends = old_blends[good_idx]

    new_blends.write(new_blend_tab_name, overwrite=overwrite)

    return




############################################################################
######### Refined event rate calculation and associated functions ##########
############################################################################


def _convert_photometric_99_to_nan(table, photometric_system='ubv'):
    for name in table.colnames:
        if ('exbv' in name) or (photometric_system in name):
            cond = np.where(table[name] == -99)[0]
            table[name][cond] = np.nan


def _check_refine_events(input_root, filter_name,
                         photometric_system, red_law, overwrite,
                         output_file, hdf5_file_comp, legacy):
    """
    Checks that the inputs of refine_events are valid

    Parameters
    ----------
    input_root : str
        The root path and name of the *_events.fits and *_blends.fits.
        Don't include those suffixes yet.

    filter_name : str
        The name of the filter in which to calculate all the
        microlensing events. The filter name convention is set
        in the global filt_dict parameter at the top of this module.

    photometric_system : str
        The name of the photometric system in which the filter exists.

    red_law : str
        The name of the reddening law to use from SPISEA.

    overwrite : bool
        If set to True, overwrites output files. If set to False, exists the
        function if output files are already on disk.
        Default is False.
        
    hdf5_file_comp: str
        String of hdf5 file of companion events created in perform_pop_syn().
        Default is None.
        
    legacy : bool
        For running on files created before ~2020 when the filter system was changed
        to uppercase (i.e. from ubv_r to ubv_R) and before seeds were introduced.
        Default is False.
    """

    if not isinstance(input_root, str):
        raise Exception('input_root (%s) must be a string.' % str(input_root))

    if not isinstance(filter_name, str):
        raise Exception('filter_name (%s) must be a string.' % str(filter_name))

    if not isinstance(photometric_system, str):
        raise Exception('photometric_system (%s) must be a string.' % str(photometric_system))

    if not isinstance(red_law, str):
        raise Exception('red_law (%s) must be a string.' % str(red_law))

    if not isinstance(output_file, str):
        raise Exception('output_file (%s) must be a string.' % str(output_file))

    if not isinstance(overwrite, bool):
        raise Exception('overwrite (%s) must be a boolean.' % str(overwrite))
        
    if not isinstance(hdf5_file_comp, str):
        if not isinstance(hdf5_file_comp, type(None)):
            raise Exception('hdf5_file_comp (%s) must be a str or a NoneType.' % str(hdf5_file_comp))
            
    if not isinstance(legacy, bool):
        raise Exception('legacy (%s) must be a boolean.' % str(legacy))

    # Check to see that the filter name, photometric system, red_law are valid
    if photometric_system not in photometric_system_dict:
        exception_str = 'photometric_system must be a key in ' \
                        'photometric_system_dict. \n' \
                        'Acceptable values are : '
        for photometric_system in photometric_system_dict:
            exception_str += '%s, ' % photometric_system
        exception_str = exception_str[:-2]
        raise Exception(exception_str)

    if filter_name not in photometric_system_dict[photometric_system]:
        exception_str = 'filter_name must be a value in ' \
                        'photometric_system_dict[%s]. \n' \
                        'Acceptable values are : ' % photometric_system
        for filter_name in photometric_system_dict[photometric_system]:
            exception_str += '%s, ' % filter_name
        exception_str = exception_str[:-2]
        raise Exception(exception_str)

    key = photometric_system + '_' + filter_name
    if red_law not in filt_dict[key]:
        exception_str = 'red_law must be a value in ' \
                        'filt_dict[%s]. \n' \
                        'Acceptable values are : ' % key
        for red_law in filt_dict[key]:
            exception_str += '%s, ' % red_law
        exception_str = exception_str[:-2]
        raise Exception(exception_str)


def refine_events(input_root, filter_name, photometric_system, red_law,
                  overwrite=False,
                  output_file='default', hdf5_file_comp=None, legacy = False):
    """
    Takes the output Astropy table from calc_events, and from that
    calculates the time of closest approach. Will also return source-lens
    separation at this time.

    Parameters
    ----------
    input_root : str
        The root path and name of the *_events.fits and *_blends.fits.
        Don't include those suffixes yet.

    filter_name : str
        The name of the filter in which to calculate all the
        microlensing events. The filter name convention is set
        in the global filt_dict parameter at the top of this module.

    photometric_system : str
        The name of the photometric system in which the filter exists.

    red_law : str
        The name of the reddening law to use from SPISEA.

    Optional Parameters
    -------------------
    overwrite : bool
        If set to True, overwrites output files. If set to False, exists the
        function if output files are already on disk.
        Default is False.

    output_file : str
        The name of the final refined_events file.
        If set to 'default', the format will be:
            <input_root>_refined_events_<photometric_system>_<filt>_<red_law>.fits
            
    hdf5_file_comp: str
        String of hdf5 file of companion events created in perform_pop_syn().
        Default is None.
    
    legacy : bool
        For running on files created before ~2020 when the filter system was changed
        to uppercase (i.e. from ubv_r to ubv_R) and before seeds were introduced.
        Default is False.

    Output:
    ----------
    A file will be created named
    <input_root>_refined_events_<photometric_system>_<filt>_<red_law>.fits
    that contains all the same objects, only now with lots of extra
    columns of data.
    
    If hdf5_file_comp is not None then a file will be created named
    <input_root>_refined_events_<photometric_system>_<filt>_<red_law>_companions.fits
    that contains the same objects as a the companion file with extra columns of data.

    """
    # Check if .fits file exists already. If it does, throw an error message
    # to complain and exit.
    if not overwrite and os.path.isfile(output_file):
        raise Exception('That refined_events.fits file name is taken! '
                        'Either delete the .fits file, or pick a new name.')

    # Error handling/complaining if input types are not right.
    _check_refine_events(input_root, filter_name,
                         photometric_system, red_law,
                         overwrite, output_file, hdf5_file_comp, legacy)

    if output_file == 'default':
        output_file = '{0:s}_refined_events_{1:s}_{2:s}_{3:s}.fits'.format(input_root,
                                                                           photometric_system,
                                                                           filter_name,
                                                                           red_law)

    t_0 = time.time()

    event_fits_file = input_root + '_events.fits'
    blend_fits_file = input_root + '_blends.fits'
    galaxia_params_file = input_root + '_galaxia_params.txt'
    calc_events_log_file = input_root + '_calc_events.log'
    perform_pop_syn_log_file = input_root + '_perform_pop_syn.log'

    for filename in [event_fits_file,
                     blend_fits_file,
                     galaxia_params_file,
                     calc_events_log_file,
                     perform_pop_syn_log_file]:
        if not os.path.exists(filename):
            raise Exception(f'{filename} cannot be found.')

    event_tab = Table.read(event_fits_file)
    blend_tab = Table.read(blend_fits_file)
    
    # In legacy files set filters to upper case (i.e. ubv_r to ubv_R)
    if legacy == True:
        lowercase_ubv_filter_list = ['u', 'b', 'v', 'r', 'i', 'j', 'k', 'h']
        for ubv_filter in lowercase_ubv_filter_list:
            event_tab.rename_column('ubv_{}_S'.format(ubv_filter), 'ubv_{}_S'.format(ubv_filter.upper()))
            event_tab.rename_column('ubv_{}_L'.format(ubv_filter), 'ubv_{}_L'.format(ubv_filter.upper()))
            blend_tab.rename_column('ubv_{}_N'.format(ubv_filter), 'ubv_{}_N'.format(ubv_filter.upper()))
            
        

    # If photometric fields contain -99, convert to nan
    _convert_photometric_99_to_nan(event_tab, photometric_system)
    _convert_photometric_99_to_nan(blend_tab, photometric_system)

    # Only keep events with luminous sources
    event_tab = event_tab[~np.isnan(event_tab[photometric_system + '_' + filter_name + '_S'])]

    # Grab the obs_time from the calc_events log
    with open(calc_events_log_file, 'r') as my_file:
        for num, line in enumerate(my_file):
            if 'obs_time' in line.split(',')[0]:
                obs_time = line.split(',')[1]
                obs_time = float(obs_time)
                break

    # Grab the random seed from the galaxia param file
    with open(galaxia_params_file, 'r') as my_file:
        for num, line in enumerate(my_file):
            if 'seed' == line.split(' ')[0]:
                gal_seed = line.split(' ')[1].replace('\n', '')
                gal_seed = int(gal_seed)
                break

    # Grab the random seed from the perform_pop_syn log
    with open(perform_pop_syn_log_file, 'r') as my_file:
        for num, line in enumerate(my_file):

            if 'seed ' == line.split(',')[0]:
                pps_seed = line.split(',')[1].replace('\n', '')
                try:
                    pps_seed = int(pps_seed)
                except:
                    pps_seed = np.nan
                break
    
    # Sets random seed to nan for legacy files unless
    #  some value was set manually
    if legacy == True:
        try:
            gal_seed
        except NameError:
            gal_seed = np.nan
        
        try:
            pps_seed
        except NameError:
            pps_seed = np.nan
            

    # Calculate time and separation at closest approach, add to table
    # NOTE: calc_closest_approach modifies the event table!
    # It trims out events that peak outside the survey range!
    N_events_original = len(event_tab)
    print('Original candidate events: ', N_events_original)
    u0, t0 = calc_closest_approach(event_tab, obs_time)
    N_events_survey = len(event_tab)
    print('Candidate events in survey window: ', N_events_survey)
    event_tab['t0'] = t0  # days
    event_tab['u0'] = u0
    if len(event_tab) == 0:
        print('No events!')
        output_file = 'NO FILE CREATED'
    else:
        ##########
        # Calculate apparent magnitudes
        ##########

        # Einstein crossing time
        # THIS HAS TO GO BEFORE _CALC_OBSERVABLES
        t_E = event_tab['theta_E'] / event_tab['mu_rel']  # yr
        t_E *= 365.25  # days
        event_tab['t_E'] = t_E  # days

        # Add stuff to event_tab... shouldn't have any direct outputs
        _calc_observables(filter_name, red_law, event_tab, blend_tab, photometric_system)

        # Relative parallax
        pi_rel = event_tab['rad_L'] ** -1 - event_tab['rad_S'] ** -1
        event_tab['pi_rel'] = pi_rel  # mas

        # Microlensing parallax
        pi_E = pi_rel / event_tab['theta_E']
        event_tab['pi_E'] = pi_E  # dim'less

        # Add random seeds as columns
        event_tab['pps_seed'] = np.ones(len(event_tab)) * pps_seed
        event_tab['gal_seed'] = np.ones(len(event_tab)) * gal_seed

        event_tab.write(output_file, overwrite=overwrite)
    
    

    
    
    # If Multiples
    if hdf5_file_comp != None:
        hf_comp = h5py.File(hdf5_file_comp, 'r')
        companion_table = []
        
        #sets up event table to be indexed
        event_table = event_tab.to_pandas()
        event_tab_L = copy.deepcopy(event_table).set_index('obj_id_L')
        event_tab_S = copy.deepcopy(event_table).set_index('obj_id_S')
        # Loops through the non-metadata parts of hf_comp square by square
        # so the memory isn't overwhelmed
        for ii in np.hstack((hf_comp)):
            if ii != 'galaxyModelFile' and ii != 'lat_bin_edges' and ii != 'long_bin_edges':
                
                print('On square {}'.format(ii))
                
                patch_comp = np.hstack((hf_comp[ii],))
                if len(patch_comp) == 0:
                    continue
                    
                patch_comp_df = pd.DataFrame(data = patch_comp, columns = np.dtype(patch_comp[0]).names)
                
                # deletes patch so memory not overwhelmed
                del patch_comp
                
                #set the table to be indexed on system_idx
                #so that they can be joined based on those indices
                #event tables set to be indexed on obj_id_L, and obj_id_S above loop
                patch_comp_df = patch_comp_df.set_index('system_idx')
                
                patch_comp_df_columns = ['system_idx'] + list(patch_comp_df.columns) + ['obj_id_L', 'obj_id_S', 'prim_type']
                
                # only keeps columns where system is associated with a lens or source respectively
                patch_comp_L = patch_comp_df.join(event_tab_L, lsuffix='_comp', rsuffix='_prim', how='inner')
                patch_comp_S = patch_comp_df.join(event_tab_S, lsuffix='_comp', rsuffix='_prim', how='inner')
                
                # deletes patch so memory not overwhelmed
                del patch_comp_df
                
                # FIX ME: Memory could potentially be cleaned up here.
                # Reset index adds obj_id_L back as its own column
                # indexing on patch_comp_df_columns means that it only takes columns that were in the primary event table
                patch_comp_L['prim_type'] = "L"
                patch_comp_L['obj_id_L'] = (patch_comp_L.index).astype('float64')
                patch_comp_L['obj_id_S'] = (patch_comp_L['obj_id_S']).astype('float64')
                patch_comp_L['system_idx'] = patch_comp_L.index
                patch_comp_L = patch_comp_L.reset_index()[patch_comp_df_columns]
                
                patch_comp_S['prim_type'] = "S"
                patch_comp_S['obj_id_S'] = (patch_comp_S.index).astype('float64')
                patch_comp_S['obj_id_L'] = (patch_comp_S['obj_id_L']).astype('float64')
                patch_comp_S['system_idx'] = patch_comp_S.index
                patch_comp_S = patch_comp_S.reset_index()[patch_comp_df_columns]

                #For first time companion table is being created
                if len(companion_table) == 0:
                    if len(patch_comp_L) > 0:
                        companion_table = patch_comp_L
                        if len(patch_comp_S) > 0:
                            companion_table = companion_table.append(patch_comp_S)
                            #continue
                    elif len(patch_comp_S) > 0:
                        companion_table = patch_comp_S
                        #continue
                # For not first-time, appending       
                else:
                    # Appends them to companion table
                    # if-statement necessary because dtype of prim_type column doesn't change
                    # if the table is empty
                    if len(patch_comp_L) > 0:
                        companion_table = companion_table.append(patch_comp_L)
                    if len(patch_comp_S) > 0:
                        companion_table = companion_table.append(patch_comp_S)
                 
                # deletes patch so memory not overwhelmed
                del patch_comp_L
                del patch_comp_S
        hf_comp.close()
        print('memory test 1')
        
        
        if len(companion_table) > 0:
            
            # Adds parameters
            companion_table = _add_multiples_parameters(companion_table, event_tab)
            print('memory test 2')
            companion_table = _add_binary_angles(companion_table, event_tab)
            companion_table = Table.from_pandas(companion_table).filled(np.nan)
            
            # Adds metadata
            companion_table['i'].description = 'w/rt galactic galactic north'
            companion_table['Omega'].description = 'w/rt galactic galactic north'
            companion_table['omega'].description = 'w/rt galactic galactic north'
        
            # Writes fits file
            companion_table.write(output_file[:-5] + "_companions.fits", overwrite=overwrite)
            
    t_1 = time.time()

    ##########
    # Make log file
    ##########
    now = datetime.datetime.now()
    popsycle_path = os.path.dirname(inspect.getfile(perform_pop_syn))
    popstar_path = os.path.dirname(inspect.getfile(imf))
    popsycle_hash = subprocess.check_output(['git', 'rev-parse', 'HEAD'],
                                             cwd=popsycle_path).decode('ascii').strip()
    popstar_hash = subprocess.check_output(['git', 'rev-parse', 'HEAD'],
                                           cwd=popstar_path).decode('ascii').strip()
    dash_line = '-----------------------------' + '\n'
    empty_line = '\n'

    line0 = 'FUNCTION INPUT PARAMETERS' + '\n'
    line1 = 'input_root : ' + input_root + '\n'
    line2 = 'filter_name : ' + filter_name + '\n'
    line3 = 'red_law : ' + red_law + '\n'

    line4 = 'VERSION INFORMATION' + '\n'
    line5 = str(now) + ' : creation date' + '\n'
    line6 = popstar_hash + ' : SPISEA commit' + '\n'
    line7 = popsycle_hash + ' : PopSyCLE commit' + '\n'

    line8 = 'OTHER INFORMATION' + '\n'
    line9 = str(t_1 - t_0) + ' : total runtime (s)' + '\n'
    line10 = str(N_events_original) + ' : original candidate events (dark sources removed)' + '\n'
    line11 = str(N_events_survey) + ' : candidate events in survey window' + '\n'

    line12 = 'FILES CREATED' + '\n'
    line13 = output_file + ' : refined events'
    line14 = '\n' #By default no companion file created
    
    if hdf5_file_comp != None:
        if len(companion_table) > 0:
            line14 = output_file[:-5] + "_companions.fits" + ' : companions refined events'

    with open(input_root + '_refined_events_' + photometric_system + '_' + filter_name + '_' + red_law + '.log', 'w') as out:
        out.writelines([line0, dash_line, line1, line2, line3, empty_line,
                        line4, dash_line, line5, line6, line7, empty_line,
                        line8, dash_line, line9, line10, line11, empty_line,
                        line12, dash_line, line13, line14])

    print('refine_events runtime : {0:f} s'.format(t_1 - t_0))
    return


def calc_closest_approach(event_tab, survey_duration):
    """
    Calculate the point of closest approach, during a given interval.
    Return the position and time of closest approach.
    This algorithm comes from a little writeup called
    "Point of Closest Approach for the Linear Motion of Two Particles in 2-D"

    Parameters
    ----------
    event_tab : astropy table
        This should take the astropy table that comes from the
        output of calc_events.

    survey_duration : int or float
        Survey duration, in days

    Return
    ------
    u0 : array (same length as event_tab)
        Minimum separation (normalized to Einstein radius)

    t0 : array (same length as event_tab)
        Time at minimum separation (days)

    """
    # Survey start and end time
    start_time = -1 * survey_duration / 2.0  # days
    end_time = survey_duration / 2.0  # days

    # Parametrization coefficients
    cos_glat_S = np.cos(np.radians(event_tab['glat_S']))
    cos_glat_L = np.cos(np.radians(event_tab['glat_L']))

    l_0 = (event_tab['glon_S'] - event_tab['glon_L']) * cos_glat_L * 3600.0 * 1.0e3  # position, mas
    l_1 = (event_tab['mu_lcosb_S'] - event_tab['mu_lcosb_L'])  # pm, mas/yr
    b_0 = (event_tab['glat_S'] - event_tab['glat_L']) * 3600.0 * 1.0e3  # position, mas
    b_1 = (event_tab['mu_b_S'] - event_tab['mu_b_L'])  # pm, mas/yr

    # Calculate the critical time (time of closest approach), global minimum
    t_crit = -(l_0 * l_1 + b_0 * b_1) / (l_1 ** 2 + b_1 ** 2)  # years
    t_crit *= 365.25  # days

    # Only include events that peak in survey window,
    # since we can't easily fit parameters for events where we don’t have the peak.
    # FIXME: more efficient way to do this??
    good = np.where((t_crit > start_time) & (t_crit < end_time))[0]
    bad = np.where((t_crit <= start_time) | (t_crit >= end_time))[0]

    event_tab.remove_rows(bad)

    # Initialize the time of closest approach vector, minimum of survey
    # NOTE: THIS WILL OVERWRITE CURRENT VALUES
    t0 = np.zeros(len(event_tab))
    u0 = np.zeros(len(event_tab))

    # Assign values to closest approach values
    t0 = t_crit[good]
    u0 = calc_distance(event_tab, t0)

    return u0, t0


def calc_distance(event_tab, time):
    """
    Calculate the separation of two different objects at some given time.
    With sign convention from Gould 2004:
        u0 > 0 then the source is to the east of the lens
        u0 < 0 then the source is to the west of the lens

    Parameters
    ----------
    event_tab : astropy table

    time : int/float

    Return
    ------
    u : array (same length as astropy table)

    """
    # Calculate sep
    cos_glat_S = np.cos(np.radians(event_tab['glat_S']))
    cos_glat_L = np.cos(np.radians(event_tab['glat_L']))

    l_L = (event_tab['glon_L'] + time * event_tab['mu_lcosb_L'] * masyr_to_degday / cos_glat_L)
    b_L = (event_tab['glat_L'] + time * event_tab['mu_b_L'] * masyr_to_degday)
    l_S = (event_tab['glon_S'] + time * event_tab['mu_lcosb_S'] * masyr_to_degday / cos_glat_S)
    b_S = (event_tab['glat_S'] + time * event_tab['mu_b_S'] * masyr_to_degday)

    c_L = SkyCoord(frame='galactic', l=l_L * units.deg, b=b_L * units.deg)
    c_S = SkyCoord(frame='galactic', l=l_S * units.deg, b=b_S * units.deg)

    sep = (c_L.separation(c_S)).mas
    u = sep / event_tab['theta_E']
     
    # Comment on sign conventions:
    # if u0_E > 0 then the source is to the East of the lens
    # if u0_E < 0 then the source is to the West of the lens
    # We adopt the following sign convention (same as Gould:2004):
    #    u0_amp > 0 means u0_E > 0
    #    u0_amp < 0 means u0_E < 0
    # Note that we assume beta = u0_amp (with same signs).

    sign = np.sign(c_S.icrs.ra - c_L.icrs.ra)
    
    return sign*u


def calc_blend_and_centroid(filter_name, red_law, blend_tab, photometric_system='ubv'):
    """
    Given the absolute magnitudes of a bunch of things,
    calculate their blended apparent magnitude and flux.
    Also calculate the centroid of these things.

    Filter name is 'j', 'i', etc.
    red_law is Damineli16, Schlegel99, etc.
    """
    f_i = filt_dict[photometric_system + '_' + filter_name][red_law]

    # Calculate apparent magnitudes
    app_N = calc_app_mag(blend_tab['rad_N'],
                         blend_tab[photometric_system + '_' + filter_name + '_N'],
                         blend_tab['exbv_N'], f_i)

    # Convert absolute magnitudes to fluxes, and fix bad values
    flux_N = 10 ** (app_N / -2.5)
    flux_N = np.nan_to_num(flux_N)

    # Get total flux
    flux_N_tot = np.sum(flux_N)

    # Get centroid
    # If there is no flux, then the centroid is set to (l, b) = (0, 0).
    if flux_N_tot == 0:
        cent_l = 0.0
        cent_b = 0.0
    else:
        cent_l = np.sum(flux_N * blend_tab['glon_N']) / flux_N_tot
        cent_b = np.sum(flux_N * blend_tab['glat_N']) / flux_N_tot

    # Total blended magnitude
    app_blended = -2.5 * np.log10(flux_N_tot)

    return app_blended, flux_N_tot, cent_l, cent_b


def _calc_observables(filter_name, red_law, event_tab, blend_tab, photometric_system='ubv'):
    """
    Calculate a bunch of observable quantities we get out from microlensing

    Parameters
    ----------
    filter_name : str

    event_tab : Astropy table

    blend_tab : Astropy table

    """
    f_i = filt_dict[photometric_system + '_' + filter_name][red_law]

    # Calculate apparent magnitude of lens and source, and fix bad values
    app_S = calc_app_mag(event_tab['rad_S'],
                         event_tab[photometric_system + '_' + filter_name + '_S'],
                         event_tab['exbv_S'], f_i)
    app_L = calc_app_mag(event_tab['rad_L'],
                         event_tab[photometric_system + '_' + filter_name + '_L'],
                         event_tab['exbv_L'], f_i)
    event_tab[photometric_system + '_' + filter_name + '_app_S'] = app_S
    event_tab[photometric_system + '_' + filter_name + '_app_L'] = app_L

    # Convert absolute magnitude to fluxes, and fix bad values
    flux_L = 10 ** (app_L / -2.5)
    flux_S = 10 ** (app_S / -2.5)

    flux_L = np.nan_to_num(flux_L)
    flux_S = np.nan_to_num(flux_S)

    # Find the blends.
    LS_pairs = np.stack((event_tab['obj_id_L'], event_tab['obj_id_S']),
                        axis=-1)
    blend_pairs = np.stack((blend_tab['obj_id_L'], blend_tab['obj_id_S']),
                           axis=-1)

    flux_N = np.zeros(len(app_L))
    event_tab['cent_glon_' + filter_name + '_N'] = np.zeros(len(app_L))
    event_tab['cent_glat_' + filter_name + '_N'] = np.zeros(len(app_L))

    # Get the unique blend_pairs and the first instance of each.
    if len(blend_pairs) > 0:
        uni_blends, uni_bidx = np.unique(blend_pairs, return_index=True,
                                         axis=0)
        # Add a "dummy" idx onto uni_bidx so that I can do idx+1 later.
        uni_bidxx = np.append(uni_bidx, len(blend_pairs))
    else:
        # obj_id always >= 0, so these negative values serve as dummies that
        # cannot be matched in the below `where` statement
        uni_blends = np.array([[-1, -1]])
        uni_bidxx = np.array([])

    # FIXME: Put in a check that uni_bidx is monotonically increasing???
    # np.sort(uni_bidx) - uni_bidx == np.zeros(len(uni_bidx)) ???

    # FIXME: This seems more complicated than necessary...
    for pp in range(len(LS_pairs)):
        # Search for where the blend pairs have the nth unique LS value
        idx = np.where(uni_blends == LS_pairs[pp])[0]
        if len(idx) > 0:
            start = uni_bidxx[idx][0]
            end = uni_bidxx[idx + 1][0]
            app_blended, flux_N_tot, cent_l, cent_b = calc_blend_and_centroid(filter_name,
                                                                              red_law,
                                                                              blend_tab[start:end],
                                                                              photometric_system)
            flux_N[pp] = flux_N_tot
            event_tab['cent_glon_' + filter_name + '_N'][pp] = cent_l
            event_tab['cent_glat_' + filter_name + '_N'][pp] = cent_b

    # Total blended flux in i-band
    flux_tot = flux_L + flux_S + flux_N

    # Total blended magnitude, neighbor
    app_N = np.zeros(len(flux_N))
    bad_N_idx = np.where(flux_N == 0)[0]
    good_N_idx = np.where(flux_N != 0)[0]
    app_N[good_N_idx] = -2.5 * np.log10(flux_N[good_N_idx])
    app_N[bad_N_idx] = np.full(len(bad_N_idx), np.nan)

    event_tab[photometric_system + '_' + filter_name + '_app_N'] = app_N

    # Total blended magnitude
    app_LSN = -2.5 * np.log10(flux_tot)
    event_tab[photometric_system + '_' + filter_name + '_app_LSN'] = app_LSN

    # Bump amplitude (in magnitudes)
    delta_m = calc_bump_amp(np.abs(event_tab['u0']), flux_S, flux_L, flux_N)
    event_tab['delta_m_' + filter_name] = delta_m

    # Calculate the blend fraction
    # (commonly used in microlensing): f_source / f_total
    f_blend = flux_S / flux_tot
    event_tab['f_blend_' + filter_name] = f_blend

    return


def _add_binary_angles(companion_table, event_table):
    """
    -Adds the following angles to the companion array:
        - alpha: angle between North and binary axis (East of North)
        - phi_pi_E: angle between North and proper motion vector (East of North)
        - phi: angle between the proper motion and the binary axis
    -Each set of angles is for the source if the companion is 
    assocaited with the source or the lens if the companion is associated with the lens.
    -Binary parameters established in a galactic spherical coordinate systems.
    -Big Omega measured from galactic north increasing in the direction of galactic east (positive l).
    
    Parameters
    ----------
    companion_table : pandas table
        Pandas table from companion events which were matched from the events table.
        
    event_table : astropy table
        Astropy table with refined events

    Returns
    -------
    companion_tmp_df : pandas table
        Companions table modified to include alpha, phi_pi_E, phi.
    
    
    """
    companion_tmp_df = copy.deepcopy(companion_table)
    print('memory test 3')
    
    event_table_df = event_table.to_pandas()
    
    #indexes on both obj_id_L and obj_id_S at once
    companion_tmp_df = companion_tmp_df.set_index(['obj_id_L', 'obj_id_S'])
    event_table_df = event_table_df.set_index(['obj_id_L', 'obj_id_S'])
    companion_tmp_df_joined = companion_tmp_df.join(event_table_df, lsuffix='_comp', rsuffix='_prim', how='inner')
    
    print('memory test 4')
    
    del event_table_df
    
    start_time_bin_angles = time.time()    
    alphas, phi_pi_Es, phis = calculate_binary_angles(companion_tmp_df_joined)
    
    print('memory test 5')
    
    companion_tmp_df_joined['alpha'] = alphas
    companion_tmp_df_joined['phi_pi_E'] = phi_pi_Es
    companion_tmp_df_joined['phi'] = phis
    
    # reset index adds obj_id_L and obj_id_S back as their own columns
    # doing list(cluster.companions.columns) + those other names means that it only takes columns 
    # that were in cluster.companions and obj_id_L, obj_id_S, alpha,...
    companion_tmp_df = companion_tmp_df_joined.reset_index()[list(companion_tmp_df.columns) + ['obj_id_L', 'obj_id_S'] + ['alpha', 'phi_pi_E', 'phi']]
    print('full bin angles loop', start_time_bin_angles - time.time())
    
    del companion_tmp_df_joined
    return companion_tmp_df

def calculate_binary_angles(joined_table):
    """
    -Calculates the following angles to the companion array:
        - alpha: angle between North and binary axis (East of North)
        - phi_pi_E: angle between North and proper motion vector (East of North)
        - phi: angle between the proper motion and the binary axis
    -Each set of angles is for the source if the companion is 
    assocaited with the source or the lens if the companion is associated with the lens.
    -Binary parameters established in a galactic spherical coordinate systems.
    -Big Omega measured from galactic north increasing in the direction of galactic east (positive l).
    
    Parameters
    ----------
    joined_table : pandas table
        Joined companion and event table on obj_id_L and obj_id_S

    Returns
    -------
    alphas : list
        Angle between North and binary axis (East of North)
    phi_pi_Es : list
        Angle between North and proper motion vector (East of North)
    phis : list
        Angle between the proper motion and the binary axis (phi_pi_E - alpha)
    
    
    """
    alphas = []
    phi_pi_Es = []
    phis = []
    
    for index, row in joined_table.iterrows():
        
        # At the end of refine events prim_type is encoded in bytes
        # so we need to decode it to strings
        # if we feed in a table from and alternate location
        prim_type = row['prim_type']
        if type(prim_type) == bytes:
            prim_type = prim_type.decode("utf-8") 
            
        if prim_type == 'L':
            not_prim_type = 'S'
        else:
            not_prim_type = 'L'
        
        # First calculate binary axis
        orb = orbits.Orbit()
        orb.w = row['omega'] # [degrees]
        orb.o = row['Omega'] # [degrees]
        orb.i = row['i'] # [degrees]
        orb.e = row['e'] # float between 0 and 1
        orb.p = row['P'] # [years]
        orb.t0 = np.random.rand()*row['P'] + row['t0'] # [years] This is initial
        orb.mass = row['systemMass_{}'.format(prim_type)] # [Msun]
        
        
        # Position of the companion when primary at origin
        # r[0][0] is galactic east
        # r[0][1] is galactic north
        # r[0][2] is line of sight away from the sun
        # Assumes the primary is at the origin (0,0)
        
        (r, v, a) = orb.kep2xyz(np.array([row['t0']]))

        r_kpc = np.array([(ii*unit.AU).to('kpc').value for ii in r[0]])
        
        r_mas = (np.arcsin(r_kpc[0:2]/row['rad_{}'.format(prim_type)])*unit.radian).to('mas').value
        
        # Change in positional offset (b and lcosb) from companion to the primary 
        # pointing to companion (assuming primary at 0,0)
        deltaz_lcosb = r_mas[0]
        deltaz_b = r_mas[1]
        
        #b and l of primary
        z1_b = row['glat_{}'.format(prim_type)]*unit.degree
        z1_l = row['glon_{}'.format(prim_type)]*unit.degree
        
        
        deltaz_l = deltaz_lcosb/np.cos(np.deg2rad(z1_b)) #Need to find the spherical l instead of projected for SkyCoord
        
        #add positions of the primary to the deltas to find b and l of companion
        z2_b = (deltaz_b*unit.mas + z1_b.to('mas')).to('degree')
        z2_l = (deltaz_l*unit.mas + z1_l.to('mas')).to('degree')
        
        #b and l of primary of system companion not part of
        not_prim_b = row['glat_{}'.format(not_prim_type)]*unit.degree
        not_prim_l = row['glon_{}'.format(not_prim_type)]*unit.degree
        
        #SkyCoord objects for the primary, companion, and primary of system companion not part of
        coord_object_z1 = SkyCoord(l = z1_l, b = z1_b, 
                                   pm_l_cosb = row['mu_lcosb_{}'.format(prim_type)]*unit.mas/unit.year, 
                                   pm_b = row['mu_b_{}'.format(prim_type)]*unit.mas/unit.year, 
                                   frame ='galactic')
        
        coord_object_z2 = SkyCoord(l = z2_l, b = z2_b, 
                                   pm_l_cosb = row['mu_lcosb_{}'.format(prim_type)]*unit.mas/unit.year, 
                                   pm_b = row['mu_b_{}'.format(prim_type)]*unit.mas/unit.year, 
                                   frame ='galactic')
        
        coord_object_not_prim = SkyCoord(l = not_prim_l, b = not_prim_b, 
                                         pm_l_cosb = row['mu_lcosb_{}'.format(not_prim_type)]*unit.mas/unit.year, 
                                         pm_b = row['mu_b_{}'.format(not_prim_type)]*unit.mas/unit.year, frame ='galactic')

        #ra and dec of primary, find racosdec to find projected coords
        z1_ra = coord_object_z1.icrs.ra.value
        z1_dec = coord_object_z1.icrs.dec.value
        z1_racosdec = z1_ra*np.cos(np.deg2rad(z1_dec))
        
        #ra and dec of companion, find racosdec to find projected coords
        z2_ra = coord_object_z2.icrs.ra.value
        z2_dec = coord_object_z2.icrs.dec.value
        z2_racosdec = z2_ra*np.cos(np.deg2rad(z2_dec))
        
        #Find change in dec and racosdec companion - primary (so vector is pointed at companion)
        deltaz_dec = z2_dec - z1_dec
        deltaz_racosdec = (z2_ra - z1_ra)*np.cos(np.deg2rad(z1_dec)) #z2_racosdec - z1_racosdec
        
        
        #Proper motions of the primary, comanion, and source in racosdec and dec
        mu_racosdec_z1 = coord_object_z1.icrs.pm_ra_cosdec.value
        mu_dec_z1 = coord_object_z1.icrs.pm_dec.value
        
        mu_racosdec_z2 = coord_object_z2.icrs.pm_ra_cosdec.value
        mu_dec_z2 = coord_object_z2.icrs.pm_dec.value
        
        mu_racosdec_not_prim = coord_object_not_prim.icrs.pm_ra_cosdec.value
        mu_dec_not_prim = coord_object_not_prim.icrs.pm_dec.value
        
        #Relative proper motion between the primary and companion
        #delta_mu_racosdec.append(np.abs(mu_racosdec_z1 - mu_racosdec_z2))
        #delta_mu_dec.append(np.abs(mu_dec_z1 - mu_dec_z2))
        
        if np.abs(mu_racosdec_z1 - mu_racosdec_z2) > 0.01 or np.abs(mu_dec_z1 - mu_dec_z2) > 0.01:
            print('***************** WARNING ******************')
            print('Discrepancy between companion and primary proper motion components > 0.01 mas/year')
            print('********************************************')
            print('mu_racosdec_z1', mu_racosdec_z1)
            print('mu_racosdec_z2', mu_racosdec_z2)
            print('mu_dec_z1', mu_dec_z1)
            print('mu_dec_z2', mu_dec_z2)

        #Relative proper motion between primary and system companion not part of
        mu_racosdec_rel = mu_racosdec_not_prim - mu_racosdec_z1
        mu_dec_rel = mu_dec_not_prim - mu_dec_z1
        
        
        # Since deltaz is pointed toward the companion, subtract 180 degrees mod 360 to find alpha
        alpha = (np.rad2deg(np.arctan2(deltaz_racosdec,deltaz_dec)) - 180) % 360
        
        # Mod 360 so it'll be in the same range as alpha
        phi_pi_E = np.rad2deg(np.arctan2(mu_racosdec_rel,mu_dec_rel)) % 360
        
        phi = (phi_pi_E - alpha) % 360
        
        alphas.append(alpha)
        phi_pi_Es.append(phi_pi_E)
        phis.append(phi)
    
    return alphas, phi_pi_Es, phis

def _add_multiples_parameters(companion_table, event_table):
    """
    Adds mass ratio, separation in mas between primary and companion,
    and period in years to companions array.

    Parameters
    ----------
    companion_table : pandas table
        Pandas table from companion events which were matched from the events table.
        
    event_table : astropy table
        Astropy table with refined events

    Returns
    -------
    companion_tmp_df : pandas table
        Companions table modified to include new parameters (q, sep, and P).

    """
    companion_tmp_df = copy.deepcopy(companion_table)
    
    print('memory test 1.1')
    
    event_table_df = event_table.to_pandas()
    
    print('memory test 1.2')
    
    #indexes on both obj_id_L and obj_id_S at once
    companion_tmp_df = companion_tmp_df.set_index(['obj_id_L', 'obj_id_S'])
    event_table_df = event_table_df.set_index(['obj_id_L', 'obj_id_S'])
    companion_tmp_df_joined = companion_tmp_df.join(event_table_df, lsuffix='_comp', rsuffix='_prim', how='inner')

    del event_table_df
    print('memory test 1.3')
    
    a_kpc = (np.array(10**companion_tmp_df_joined['log_a'])*unit.AU).to('kpc').value
    
    event_prim_masses = np.zeros(len(companion_tmp_df_joined))
    event_system_masses = np.zeros(len(companion_tmp_df_joined))
    event_prim_distances = np.zeros(len(companion_tmp_df_joined))
    counter = np.arange(len(companion_tmp_df_joined))
    for row, count in zip(companion_tmp_df_joined.iterrows(), counter):
        # indexing row[1] is because row[0] is the row's index
        prim_type = row[1]['prim_type']
        
        # this is activated only for testing, since prim_type is saved
        # as a byte in the final fits file
        if type(prim_type) == bytes:
            prim_type = prim_type.decode("utf-8") 
            
        event_prim_masses[count] = row[1]['mass_' + prim_type]
        event_system_masses[count] = row[1]['systemMass_' + prim_type]
        event_prim_distances[count] = row[1]['rad_' + prim_type]
    
    print('memory test 1.4')
    
    companion_tmp_df_joined['q'] = companion_tmp_df_joined['mass_current']/event_prim_masses #mass ratio
    print('memory test 1.5')
    #abs(acos(i))
    abs_cos_i = np.abs(np.cos(list(companion_tmp_df_joined['i'])))
    print('memory test 1.6')
    a_mas = (np.arcsin(a_kpc/event_prim_distances)*unit.radian).to('mas').value
    print('memory test 1.7')
    companion_tmp_df_joined['sep'] = abs_cos_i*a_mas #separation in mas
    print('memory test 1.8')
    companion_tmp_df_joined['P'] = orbits.a_to_P(event_system_masses, 10**companion_tmp_df_joined['log_a']) #period
    print('memory test 1.9')
    # reset index adds obj_id_L and obj_id_S back as their own columns
    # doing list(cluster.companions.columns) + those other names means that it only takes columns 
    # that were in cluster.companions and obj_id_L, obj_id_S, q,...
    companion_tmp_df = companion_tmp_df_joined.reset_index()[list(companion_tmp_df.columns) + ['obj_id_L', 'obj_id_S'] + ['q', 'sep', 'P']]
    print('memory test 1.91')
    del companion_tmp_df_joined
    return companion_tmp_df


############################################################################
##### Refined binary event rate calculation and associated functions #######
############################################################################


def _check_refine_binary_events(events, companions,
                                photometric_system, filter_name,
                                overwrite, output_file,
                                save_phot, phot_dir):
    """
    Checks that the inputs of refine_binary_events are valid

    events : str
        fits file containing the events calculated from refine_events
    
    companions : str
        fits file containing the companions calculated from refine_events
    
    photometric_system : str
        The name of the photometric system in which the filter exists.
    
    filter_name : str
        The name of the filter in which to calculate all the
        microlensing events. The filter name convention is set
        in the global filt_dict parameter at the top of this module.

    overwrite : bool
        If set to True, overwrites output files. If set to False, exists the
        function if output files are already on disk.

    output_file : str
        The name of the final refined_events file.
        If set to 'default', the format will be:
            <input_root>_refined_events_<photometric_system>_<filt>_<red_law>.fits
            
    save_phot : bool
        If set to True, saves the photometry generated instead of just parameters.
    
    phot_dir : str
        Name of the directory photometry is saved if save_phot = True.
        This parameters is NOT optional if save_phot = True.
    """

    if not isinstance(events, str):
        raise Exception('events (%s) must be a string.' % str(events))

    if not isinstance(companions, str):
        raise Exception('companions (%s) must be a string.' % str(companions))
    
    if not isinstance(photometric_system, str):
        raise Exception('photometric_system (%s) must be a string.' % str(photometric_system))
    
    if not isinstance(filter_name, str):
        raise Exception('filter_name (%s) must be a string.' % str(filter_name))

    if not isinstance(output_file, str):
        raise Exception('output_file (%s) must be a string.' % str(output_file))

    if not isinstance(overwrite, bool):
        raise Exception('overwrite (%s) must be a boolean.' % str(overwrite))
        
    if not isinstance(save_phot, bool):
        raise Exception('save_phot (%s) must be a boolean.' % str(save_phot))
        
    if not isinstance(phot_dir, str):
        if not isinstance(phot_dir, type(None)):
            raise Exception('phot_dir (%s) must be a string or None.' % str(phot_dir))

    # Check to see that the filter name, photometric system, red_law are valid
    if photometric_system not in photometric_system_dict:
        exception_str = 'photometric_system must be a key in ' \
                        'photometric_system_dict. \n' \
                        'Acceptable values are : '
        for photometric_system in photometric_system_dict:
            exception_str += '%s, ' % photometric_system
        exception_str = exception_str[:-2]
        raise Exception(exception_str)

    if filter_name not in photometric_system_dict[photometric_system]:
        exception_str = 'filter_name must be a value in ' \
                        'photometric_system_dict[%s]. \n' \
                        'Acceptable values are : ' % photometric_system
        for filter_name in photometric_system_dict[photometric_system]:
            exception_str += '%s, ' % filter_name
        exception_str = exception_str[:-2]
        raise Exception(exception_str)


def refine_binary_events(events, companions, photometric_system, filter_name,
                         overwrite = False, output_file = 'default',
                         save_phot = False, phot_dir = None):
    """
    Takes the output Astropy table from refine_events (both primaries and companions) and from that
    calculates the binary light curves.

    Parameters
    ----------
    events : str
        fits file containing the events calculated from refine_events
    
    companions : str
        fits file containing the companions calculated from refine_events
    
    photometric_system : str
        The name of the photometric system in which the filter exists.
    
    filter_name : str
        The name of the filter in which to calculate all the
        microlensing events. The filter name convention is set
        in the global filt_dict parameter at the top of this module.

    Optional Parameters
    -------------------
    overwrite : bool
        If set to True, overwrites output files. If set to False, exists the
        function if output files are already on disk.
        Default is False.

    output_file : str
        The name of the final refined_events file.
        If set to 'default', the format will be:
            <input_root>_refined_events_<photometric_system>_<filt>_<red_law>.fits
            
    save_phot : bool
        If set to True, saves the photometry generated instead of just parameters.
        Default is False
    
    phot_dir : str
        Name of the directory photometry is saved if save_phot = True.
        This parameters is NOT optional if save_phot = True.
        Default is None.
    
    Output:
    ----------
    A file will be created named
    <input_root>_refined_events_<photometric_system>_<filt>_<red_law>_companions_rb.fits
    that contains all the same objects, only now with lots of extra
    columns of data. (rb stands for refine binaries).
    
    A file will be created named
    <input_root>_refined_events_<photometric_system>_<filt>_<red_law>_companions_rb_mp.fits
    that contains the data for each individual peak for events with multiple peaks.
    (mp stands for multiple peaks).

    """
    start_time = time.time()
    
    if not overwrite and os.path.isfile(output_file):
        raise Exception('That refined_events.fits file name is taken! '
                        'Either delete the .fits file, or pick a new name.')

    if save_phot == True and phot_dir == None:
        raise Exception('phot_dir is "none". Input a directory to save photometry.')
        
    # Error handling/complaining if input types are not right.
    _check_refine_binary_events(events, companions, 
                         photometric_system, filter_name,
                         overwrite, output_file,
                         save_phot, phot_dir)
        
    
    event_table = Table.read(events)
    comp_table = Table.read(companions)
    
    comp_table.add_column( Column(np.zeros(len(comp_table), dtype=float), name='n_peaks') )
    comp_table.add_column( Column(np.zeros(len(comp_table), dtype=float), name='bin_delta_m') )
    comp_table.add_column( Column(np.empty(len(comp_table), dtype=float), name='tE_sys') )
    comp_table.add_column( Column(np.empty(len(comp_table), dtype=float), name='tE_primary') )
    comp_table.add_column( Column(np.empty(len(comp_table), dtype=float), name='primary_t') )
    comp_table.add_column( Column(np.empty(len(comp_table), dtype=float), name='avg_t') )
    comp_table.add_column( Column(np.empty(len(comp_table), dtype=float), name='std_t') )
    comp_table.add_column( Column(np.empty(len(comp_table), dtype=float), name='asymmetry') )
    
    comp_table['bin_delta_m'][:] = np.nan
    comp_table['tE_sys'][:] = np.nan
    comp_table['tE_primary'][:] = np.nan
    comp_table['primary_t'][:] = np.nan
    comp_table['avg_t'][:] = np.nan
    comp_table['std_t'][:] = np.nan
    comp_table['asymmetry'][:] = np.nan
    
    # This table is for events with more than one peak to characterize those peaks
    # comp_id is position of companion in companion table for reference
    # obj_id_L, obj_id_S, and n_peaks are the same as in the companion table, just for reference
    # t is time of peak
    # tE is Einstein crossing time of peak defined by times of 0.5*(max(peak mag) - min(peak mag))
    # delta m is the change in magnitude between the peak and baseline
    # ratio is the magnitude ratio between min peak/max peak
    mult_peaks = Table(names=('comp_id', 'obj_id_L', 'obj_id_S', 'n_peaks', 't', 'tE', 'delta_m', 'ratio'))

    L_idxs = np.where(comp_table['prim_type'] == "L")[0]
    
    for comp_idx in L_idxs:
        name = "{}".format(comp_idx)
        event_id = (np.where(np.logical_and((event_table['obj_id_L'] == comp_table[comp_idx]['obj_id_L']), (event_table['obj_id_S'] == comp_table[comp_idx]['obj_id_S'])))[0])[0]
        L_coords = SkyCoord(l = event_table[event_id]['glat_L']*unit.degree, b = event_table[event_id]['glon_L']*unit.degree, 
                                pm_l_cosb = event_table[event_id]['mu_lcosb_L']*unit.mas/unit.year, 
                                pm_b = event_table[event_id]['mu_b_L']*unit.mas/unit.year, frame ='galactic')
        S_coords = SkyCoord(l = event_table[event_id]['glat_S']*unit.degree, b = event_table[event_id]['glon_S']*unit.degree, 
                                pm_l_cosb = event_table[event_id]['mu_lcosb_S']*unit.mas/unit.year, 
                                  pm_b = event_table[event_id]['mu_b_S']*unit.mas/unit.year, frame ='galactic')


        ##########
        # Calculate binary model and photometry
        ##########
        raL = L_coords.icrs.ra.value # Lens R.A.
        decL = L_coords.icrs.dec.value # Lens dec
        mL1 = event_table[event_id]['mass_L'] # msun (Primary lens mass)
        mL2 = comp_table[comp_idx]['mass_current'] # msun (Companion lens mass)
        t0 = event_table[event_id]['t0'] # mjd
        xS0 = np.array([0, 0]) #arbitrary offset (arcsec)
        beta = event_table[event_id]['u0']*event_table[event_id]['theta_E']#5.0
        muL = np.array([L_coords.icrs.pm_ra_cosdec.value, L_coords.icrs.pm_dec.value]) #lens proper motion mas/year
        muS = np.array([S_coords.icrs.pm_ra_cosdec.value, S_coords.icrs.pm_dec.value]) #source proper motion mas/year
        dL = event_table[event_id]['rad_L']*10**3 #Distance to lens
        dS = event_table[event_id]['rad_S']*10**3 #Distance to source
        sep = comp_table[comp_idx]['sep'] #mas (separation between primary and companion)
        alpha = comp_table[comp_idx]['alpha']
        mag_src = event_table[event_id]['%s_%s_app_S' % (photometric_system, filter_name)]
        b_sff = event_table[event_id]['f_blend_%s' % filter_name]

        psbl = model.PSBL_PhotAstrom_Par_Param1(mL1, mL2, t0, xS0[0], xS0[1],
                                   beta, muL[0], muL[1], muS[0], muS[1], dL, dS,
                                   sep, alpha, [b_sff], [mag_src], 
                                   raL=raL, decL=decL, 
                                   root_tol = 0.00000001)
        

        # Calculate the photometry 
        duration=1000 # days
        time_steps=5000
        tmin = psbl.t0 - (duration / 2.0)
        tmax = psbl.t0 + (duration / 2.0)
        dt = np.linspace(tmin, tmax, time_steps)
        
        img, amp = psbl.get_all_arrays(dt)
        phot = psbl.get_photometry(dt, amp_arr=amp)
        
        if save_phot == True:
            if not os.path.exists(phot_dir):
                os.makedirs(phot_dir)
            foo = Table((dt, phot), names=['time', 'phot'])
            foo.write(phot_dir + '/' + name + '_phot.fits', overwrite=overwrite)
        
        #because this is magnitudes max(phot) is baseline and min(phot) is peak
        #baseline 2000tE away get_photometry
        comp_table[comp_idx]['bin_delta_m'] = max(phot) - min(phot)
        tenp = np.where(phot < (max(phot) - 0.1*comp_table[comp_idx]['bin_delta_m']))[0]
        if len(tenp) == 0:
            continue
        comp_table[comp_idx]['tE_sys'] = max(dt[tenp]) - min(dt[tenp])
        
        # Find peaks
        peaks, _ = find_peaks(-phot, prominence = 10e-5, width =1) 
                
        if len(peaks) == 0:            
            continue
        
        comp_table[comp_idx]['n_peaks'] = len(peaks)
        comp_table[comp_idx]['primary_t'] = dt[peaks][np.argmin(phot[peaks])]
        comp_table[comp_idx]['avg_t'] = np.average(dt[peaks])
        comp_table[comp_idx]['std_t'] = np.std(dt[peaks])
        
        # Find asymmetry (0 if symmetric, larger if asymmetric)
        # Uses 50 degree chebyshev polynomial (see eq 7 in Night et al. 2010)
        indices = np.arange(0,51)
        cheb_fit = np.polynomial.chebyshev.Chebyshev.fit(dt, phot, 50).coef
        odd_cheb = cheb_fit[indices%2==1]
        even_cheb = cheb_fit[indices%2==0]
        asymm = np.sqrt(np.sum(odd_cheb**2)/np.sum(even_cheb**2))
        comp_table[comp_idx]['asymmetry'] = asymm
        
        # Split up peaks by minima between peaks
        # Note since it's magnitudes all the np.min and such are maxima
        split_data = []
        start_idx = 0
        if len(peaks) > 1:
            for i in range(len(peaks) - 1):
                min_btwn_peaks = np.max(phot[peaks[i]:peaks[i+1]])
                end_idx = np.where(phot[start_idx:] == min_btwn_peaks)[0][0] + start_idx
                split_data.append([dt[start_idx:end_idx], phot[start_idx:end_idx]])
                start_idx = end_idx
        split_data.append([dt[start_idx:], phot[start_idx:]])
        split_data = np.array(split_data, dtype='object')
        
        highest_peak = np.argmin(phot[peaks])
        
        if len(split_data[highest_peak][1]) == 0:
            continue
        
        highest_bump_mag = max(split_data[highest_peak][1]) - min(split_data[highest_peak][1])
        highest_half = np.where(split_data[highest_peak][1] < (max(split_data[highest_peak][1]) - 0.5*highest_bump_mag))[0]
        if len(highest_half) == 0:
            continue
        comp_table[comp_idx]['tE_primary'] = max(dt[highest_half]) - min(dt[highest_half])
        
        # For events with more than one peak, add them to the multi peak table
        if len(peaks) > 1:
            n_peaks = len(peaks)
            obj_id_L = comp_table[comp_idx]['obj_id_L']
            obj_id_S = comp_table[comp_idx]['obj_id_S']
            for i in range(len(peaks)):
                t = dt[peaks[i]]
                delta_m = max(phot) - phot[peaks[i]]
                ratio = np.min(phot[peaks])/phot[peaks[i]]
                
                # Don't log primary peak
                if ratio == 1:
                    continue
                
                if len(split_data[i][1]) == 0:
                    tE = np.nan
                    mult_peaks.add_row([comp_idx, obj_id_L, obj_id_S, n_peaks, t, tE, delta_m, ratio])
                    continue
                    
                split_bump_mag = max(split_data[i][1]) - min(split_data[i][1])
                split_half = np.where(split_data[i][1] < (max(split_data[i][1]) - 0.5*split_bump_mag))[0]
                if len(split_half) == 0:
                    tE = np.nan
                    mult_peaks.add_row([comp_idx, obj_id_L, obj_id_S, n_peaks, t, tE, delta_m, ratio])
                    continue
                    
                tE = max(dt[split_half]) - min(dt[split_half])
                
                mult_peaks.add_row([comp_idx, obj_id_L, obj_id_S, n_peaks, t, tE, delta_m, ratio])
            
        
    # Writes fits file
    if output_file == 'default':
        comp_table.write(companions[:-5] + "_rb.fits", overwrite=overwrite)
        mult_peaks.write(companions[:-5] + "_rb_multi_peaks.fits", overwrite=overwrite)
    else:
        comp_table.write(output_file + ".fits", overwrite=overwrite)
        mult_peaks.write(output_file + "_multi_peaks.fits", overwrite=overwrite)
        
        
        
    ##########
    # Make log file
    ##########
    now = datetime.datetime.now()
    popsycle_path = os.path.dirname(inspect.getfile(perform_pop_syn))
    popstar_path = os.path.dirname(inspect.getfile(imf))
    popsycle_hash = subprocess.check_output(['git', 'rev-parse', 'HEAD'],
                                             cwd=popsycle_path).decode('ascii').strip()
    popstar_hash = subprocess.check_output(['git', 'rev-parse', 'HEAD'],
                                           cwd=popstar_path).decode('ascii').strip()
    
    end_time = time.time()
    
    dash_line = '-----------------------------' + '\n'
    empty_line = '\n'

    line0 = 'FUNCTION INPUT PARAMETERS' + '\n'
    line1 = 'event_file : ' + events + '\n'
    line2 = 'companion_file : ' + companions + '\n'
    line3 = 'save_phot : ' + str(save_phot) + '\n'

    line4 = 'VERSION INFORMATION' + '\n'
    line5 = str(now) + ' : creation date' + '\n'
    line6 = popstar_hash + ' : SPISEA commit' + '\n'
    line7 = popsycle_hash + ' : PopSyCLE commit' + '\n'

    line8 = 'OTHER INFORMATION' + '\n'
    line9 = str(end_time - start_time) + ' : total runtime (s)' + '\n'
    line10 = str(len(L_idxs)) + ' : number of simulated lightcurves' + '\n'

    line11 = 'FILES CREATED' + '\n'
    if output_file == 'default':
        line12 = companions[:-5] + "_rb.fits" + ' : binary refined events' + '\n'
        line13 = companions[:-5] + "_rb_multi_peaks.fits" + ' : multiple peak events table' + '\n'
        log_name = companions[:-5] + "_rb.log"
    else:
        line12 = output_file + ".fits" + ' : refined events' + '\n'
        line13 = output_file + "_multi_peaks.fits" + ' : multiple peak events table' + '\n'
        log_name = output_file + '.log'
     
    line14 = '\n'
    if save_phot == True:
        line14 = phot_dir + ' : directiory of photometry'
       
    
    with open(log_name, 'w') as out:
        out.writelines([line0, dash_line, line1, line2, line3, empty_line,
                        line4, dash_line, line5, line6, line7, empty_line,
                        line8, dash_line, line9, line10, empty_line,
                        line11, dash_line, line12, line13, line14])

    print('refine_binary_events runtime : {0:f} s'.format(end_time - start_time))
    return


def refine_bspl_events(events, companions, photometric_system, filter_name,
                         overwrite = False, output_file = 'default',
                         save_phot = False, phot_dir = None):
    """
    Takes the output Astropy table from refine_events or later (both primaries and companions) and from that
    calculates the binary source point lens lightcurves

    Parameters
    ----------
    events : str
        fits file containing the events calculated from refine_events (or later)
    
    companions : str
        fits file containing the companions calculated from refine_events (or later)
    
    photometric_system : str
        The name of the photometric system in which the filter exists.
    
    filter_name : str
        The name of the filter in which to calculate all the
        microlensing events. The filter name convention is set
        in the global filt_dict parameter at the top of this module.

    Optional Parameters
    -------------------
    overwrite : bool
        If set to True, overwrites output files. If set to False, exists the
        function if output files are already on disk.
        Default is False.

    output_file : str
        The name of the final refined_events file.
        If set to 'default', the format will be:
            <input_root>_refined_events_<photometric_system>_<filt>_<red_law>.fits
            
    save_phot : bool
        If set to True, saves the photometry generated instead of just parameters.
        Default is False
    
    phot_dir : str
        Name of the directory photometry is saved if save_phot = True.
        This parameters is NOT optional if save_phot = True.
        Default is None.
    
    Output:
    ----------
    A file will be created named
    <input_root>_refined_events_<photometric_system>_<filt>_<red_law>_companions_rb.fits
    that contains all the same objects, only now with lots of extra
    columns of data. (rb stands for refine binaries).
    
    A file will be created named
    <input_root>_refined_events_<photometric_system>_<filt>_<red_law>_companions_rb_mp.fits
    that contains the data for each individual peak for events with multiple peaks.
    (mp stands for multiple peaks).

    """
    start_time = time.time()
    
    if not overwrite and os.path.isfile(output_file):
        raise Exception('That refined_events.fits file name is taken! '
                        'Either delete the .fits file, or pick a new name.')

    if save_phot == True and phot_dir == None:
        raise Exception('phot_dir is "none". Input a directory to save photometry.')
        
    # Error handling/complaining if input types are not right.
    # Note this is the same as refine_binary_events since the inputs are the same types
    _check_refine_binary_events(events, companions, 
                         photometric_system, filter_name,
                         overwrite, output_file,
                         save_phot, phot_dir)
        
    
    event_table = Table.read(events)
    comp_table = Table.read(companions)
    
    comp_table.add_column( Column(np.zeros(len(comp_table), dtype=float), name='n_peaks_S') )
    comp_table.add_column( Column(np.zeros(len(comp_table), dtype=float), name='bin_delta_m_S') )
    comp_table.add_column( Column(np.empty(len(comp_table), dtype=float), name='primary_t_S') )
    comp_table.add_column( Column(np.empty(len(comp_table), dtype=float), name='avg_t_S') )
    comp_table.add_column( Column(np.empty(len(comp_table), dtype=float), name='std_t_S') )
    
    
    comp_table['bin_delta_m_S'][:] = np.nan
    comp_table['primary_t_S'][:] = np.nan
    comp_table['avg_t_S'][:] = np.nan
    comp_table['std_t_S'][:] = np.nan
    
    # This table is for events with more than one peak to characterize those peaks
    # comp_id is position of companion in companion table for reference
    # obj_id_L, obj_id_S, and n_peaks are the same as in the companion table, just for reference
    # t is time of peak
    # delta m is the change in magnitude between the peak and baseline
    # ratio is the magnitude ratio between min peak/max peak
    mult_peaks = Table(names=('comp_id', 'obj_id_L', 'obj_id_S', 'n_peaks', 't', 'delta_m', 'ratio'))

    S_idxs = np.where(comp_table['prim_type'] == "S")[0]
    import pdb
    pdb.set_trace()
    red_law = 'Damineli16'
    
    simulated_lightcurves = 0
    
    for comp_idx in S_idxs:
        name = "{}".format(comp_idx)
        event_id = (np.where(np.logical_and((event_table['obj_id_L'] == comp_table[comp_idx]['obj_id_L']), (event_table['obj_id_S'] == comp_table[comp_idx]['obj_id_S'])))[0])
        
        # For if you input a cut down event table but a not cut down companion table
        # so there are companions associated with cut out events
        if len(event_id) == 0:
            continue
        else:
            event_id = event_id[0]
        
        #Skip binary source binary lens events
        if event_table[event_id]['isMultiple_L'] == True:
            continue
            
        L_coords = SkyCoord(l = event_table[event_id]['glat_L']*unit.degree, b = event_table[event_id]['glon_L']*unit.degree, 
                                pm_l_cosb = event_table[event_id]['mu_lcosb_L']*unit.mas/unit.year, 
                                pm_b = event_table[event_id]['mu_b_L']*unit.mas/unit.year, frame ='galactic')
        S_coords = SkyCoord(l = event_table[event_id]['glat_S']*unit.degree, b = event_table[event_id]['glon_S']*unit.degree, 
                                pm_l_cosb = event_table[event_id]['mu_lcosb_S']*unit.mas/unit.year, 
                                  pm_b = event_table[event_id]['mu_b_S']*unit.mas/unit.year, frame ='galactic')

        f_i = filt_dict[photometric_system + '_' + filter_name][red_law]
        abs_mag_sec = comp_table[comp_idx]['m_%s_%s' % (photometric_system, filter_name)]
        
        ##########
        # Calculate binary model and photometry
        ##########
        mL = event_table[event_id]['mass_L'] # msun (Lens mass)
        t0 = event_table[event_id]['t0'] # mjd
        beta = event_table[event_id]['u0']*event_table[event_id]['theta_E']#5.0
        dL = event_table[event_id]['rad_L']*10**3 #Distance to lens
        dL_dS = dL/(event_table[event_id]['rad_S']*10**3) #Distance to lens/Distance to source
        xS0 = np.array([0, 0]) #arbitrary offset (arcsec)
        muL_E = L_coords.icrs.pm_ra_cosdec.value #lens proper motion mas/year
        muL_N = L_coords.icrs.pm_dec.value #lens proper motion mas/year
        muS_E = S_coords.icrs.pm_ra_cosdec.value #lens proper motion mas/year
        muS_N = S_coords.icrs.pm_dec.value #lens proper motion mas/year
        sep = comp_table[comp_idx]['sep'] #mas (separation between primary and companion)
        alpha = comp_table[comp_idx]['alpha']
        mag_src_pri = event_table[event_id]['%s_%s_app_S' % (photometric_system, filter_name)]
        mag_src_sec = calc_app_mag(event_table[event_id]['rad_S'], abs_mag_sec, event_table[event_id]['exbv_L'], f_i)
        b_sff = event_table[event_id]['f_blend_%s' % filter_name]
        raL = L_coords.icrs.ra.value # Lens R.A.
        decL = L_coords.icrs.dec.value # Lens dec
        
        

        bspl = model.BSPL_PhotAstrom_Par_Param1(mL, t0, beta, dL, dL_dS, 
                                   xS0[0], xS0[1], muL_E, muL_N, muS_E, muS_N,
                                   sep, alpha, [mag_src_pri], [mag_src_sec], [b_sff],
                                   raL=raL, decL=decL)
        
        

        # Calculate the photometry 
        duration=1000 # days
        time_steps=5000
        tmin = bspl.t0 - (duration / 2.0)
        tmax = bspl.t0 + (duration / 2.0)
        dt = np.linspace(tmin, tmax, time_steps)
        
        phot = bspl.get_photometry(dt)
        
        simulated_lightcurves += 1
        
        if save_phot == True:
            if not os.path.exists(phot_dir):
                os.makedirs(phot_dir)
            foo = Table((dt, phot), names=['time', 'phot'])
            foo.write(phot_dir + '/' + name + '_phot.fits', overwrite=overwrite)
        
        #because this is magnitudes max(phot) is baseline and min(phot) is peak
        #baseline 2000tE away get_photometry
        comp_table[comp_idx]['bin_delta_m_S'] = max(phot) - min(phot)
        
        # Find peaks
        peaks, _ = find_peaks(-phot, prominence = 10e-5, width =1) 
                
        if len(peaks) == 0:            
            continue
        
        comp_table[comp_idx]['n_peaks_S'] = len(peaks)
        comp_table[comp_idx]['primary_t_S'] = dt[peaks][np.argmin(phot[peaks])]
        comp_table[comp_idx]['avg_t_S'] = np.average(dt[peaks])
        comp_table[comp_idx]['std_t_S'] = np.std(dt[peaks])
        
        # Split up peaks by minima between peaks
        # Note since it's magnitudes all the np.min and such are maxima
        split_data = []
        start_idx = 0
        if len(peaks) > 1:
            for i in range(len(peaks) - 1):
                min_btwn_peaks = np.max(phot[peaks[i]:peaks[i+1]])
                end_idx = np.where(phot[start_idx:] == min_btwn_peaks)[0][0] + start_idx
                split_data.append([dt[start_idx:end_idx], phot[start_idx:end_idx]])
                start_idx = end_idx
        split_data.append([dt[start_idx:], phot[start_idx:]])
        split_data = np.array(split_data, dtype='object')
        
        highest_peak = np.argmin(phot[peaks])
        
        if len(split_data[highest_peak][1]) == 0:
            continue
        
        
        # For events with more than one peak, add them to the multi peak table
        if len(peaks) > 1:
            n_peaks = len(peaks)
            obj_id_L = comp_table[comp_idx]['obj_id_L']
            obj_id_S = comp_table[comp_idx]['obj_id_S']
            for i in range(len(peaks)):
                t = dt[peaks[i]]
                delta_m = max(phot) - phot[peaks[i]]
                ratio = np.min(phot[peaks])/phot[peaks[i]]
                
                # Don't log primary peak
                if ratio == 1:
                    continue
                
                if len(split_data[i][1]) == 0:
                    tE = np.nan
                    mult_peaks.add_row([comp_idx, obj_id_L, obj_id_S, n_peaks, t, delta_m, ratio])
                    continue
                    
                
                mult_peaks.add_row([comp_idx, obj_id_L, obj_id_S, n_peaks, t, delta_m, ratio])
            
        
    # Writes fits file
    if output_file == 'default':
        comp_table.write(companions[:-5] + "_rb_S.fits", overwrite=overwrite)
        mult_peaks.write(companions[:-5] + "_rb_S_multi_peaks.fits", overwrite=overwrite)
    else:
        comp_table.write(output_file + ".fits", overwrite=overwrite)
        mult_peaks.write(output_file + "_multi_peaks.fits", overwrite=overwrite)
        
        
        
    ##########
    # Make log file
    ##########
    now = datetime.datetime.now()
    popsycle_path = os.path.dirname(inspect.getfile(perform_pop_syn))
    popstar_path = os.path.dirname(inspect.getfile(imf))
    popsycle_hash = subprocess.check_output(['git', 'rev-parse', 'HEAD'],
                                             cwd=popsycle_path).decode('ascii').strip()
    popstar_hash = subprocess.check_output(['git', 'rev-parse', 'HEAD'],
                                           cwd=popstar_path).decode('ascii').strip()
    
    end_time = time.time()
    
    dash_line = '-----------------------------' + '\n'
    empty_line = '\n'

    line0 = 'FUNCTION INPUT PARAMETERS' + '\n'
    line1 = 'event_file : ' + events + '\n'
    line2 = 'companion_file : ' + companions + '\n'
    line3 = 'save_phot : ' + str(save_phot) + '\n'

    line4 = 'VERSION INFORMATION' + '\n'
    line5 = str(now) + ' : creation date' + '\n'
    line6 = popstar_hash + ' : SPISEA commit' + '\n'
    line7 = popsycle_hash + ' : PopSyCLE commit' + '\n'

    line8 = 'OTHER INFORMATION' + '\n'
    line9 = str(end_time - start_time) + ' : total runtime (s)' + '\n'
    line10 = str(simulated_lightcurves) + ' : number of simulated lightcurves' + '\n'

    line11 = 'FILES CREATED' + '\n'
    if output_file == 'default':
        line12 = companions[:-5] + "_rb_S.fits" + ' : binary refined events' + '\n'
        line13 = companions[:-5] + "_rb_S_multi_peaks.fits" + ' : multiple peak events table' + '\n'
        log_name = companions[:-5] + "_rb_S.log"
    else:
        line12 = output_file + ".fits" + ' : refined events' + '\n'
        line13 = output_file + "_multi_peaks.fits" + ' : multiple peak events table' + '\n'
        log_name = output_file + '.log'
     
    line14 = '\n'
    if save_phot == True:
        line14 = phot_dir + ' : directiory of photometry'
       
    
    with open(log_name, 'w') as out:
        out.writelines([line0, dash_line, line1, line2, line3, empty_line,
                        line4, dash_line, line5, line6, line7, empty_line,
                        line8, dash_line, line9, line10, empty_line,
                        line11, dash_line, line12, line13, line14])

    print('refine_binary_events runtime : {0:f} s'.format(end_time - start_time))
    return


##################################################################
############ Reading/writing and format functions  ###############
##################################################################

def make_ebf_log(ebf_table):
    """
    Converts log from Galaxia ebf output into dictionary

    Parameters
    ----------
    ebf_table : processed ebf file
        The ebf file that galaxia outputs, AFTER it's been read

    Returns
    -------
    ebf_log : dictionary
        The ebf file log, in dictionary form

    """
    if type(ebf_table) == dict:
        log_list = ebf_table['log'][0].split(b'\n')

    if ebf_table[-4:] == '.ebf':
        log_list = ebf.read(ebf_table, '/log')[0].split(b'\n')

    if type(ebf_table) == np.bytes_:
        log_list = ebf_table.split(b'\n')

    ebf_log = {}
    for ii in range(len(log_list)):
        if ii <= 1 or ii >= len(log_list) - 2:
            continue

        log_list_entry = log_list[ii].replace(b'# ',b'').split()

        ebf_log[log_list_entry[0].decode('utf-8')] = log_list_entry[1].decode(
            'utf-8')

    return ebf_log


def make_label_file(h5file_name, overwrite=False):
    """
    Given an output root for an .h5 file, creates a table of
    dataset name, l, b, and number of objects.
    Writes out the Astropy table as a .fits file.

    Parameters
    ----------
    h5file_name : string
        The path and name of the input h5file containing the
        population synthesis results. We will read this in and
        make a new output file entitled:
        <h5file_name>_label.fits (after removing the *.h5).

    Return
    ------
    label_file : Astropy table
        Table containing the dataset name, and corresponding l, b, and number of objects.

    """
    data_dict = {'file_name': [], 'long_start': [], 'long_end': [],
                 'lat_start': [], 'lat_end': [], 'objects': [],
                 'N_stars': [], 'N_WD': [], 'N_NS': [], 'N_BH': []}

    hf = h5py.File(h5file_name + '.h5', 'r')
    l_array = hf['long_bin_edges']
    b_array = hf['lat_bin_edges']

    for ll in range(len(l_array) - 1):
        for bb in range(len(b_array) - 1):
            dset_name = 'l' + str(ll) + 'b' + str(bb)
            dataset = hf[dset_name]

            if len(dataset) == 0:
                N_stars = 0
                N_WD = 0
                N_NS = 0
                N_BH = 0
            else:
                N_stars = np.sum(dataset['rem_id'] == 0)
                N_WD = np.sum(dataset['rem_id'] == 101)
                N_NS = np.sum(dataset['rem_id'] == 102)
                N_BH = np.sum(dataset['rem_id'] == 103)

            data_dict['file_name'].append(dset_name)
            data_dict['long_start'].append(l_array[ll])
            data_dict['long_end'].append(l_array[ll + 1])
            data_dict['lat_start'].append(b_array[bb])
            data_dict['lat_end'].append(b_array[bb + 1])
            data_dict['objects'].append(dataset.shape[0])
            data_dict['N_stars'].append(N_stars)
            data_dict['N_WD'].append(N_WD)
            data_dict['N_NS'].append(N_NS)
            data_dict['N_BH'].append(N_BH)

    hf.close()

    label_file = Table(data_dict, names=('file_name', 'long_start', 'long_end',
                                         'lat_start', 'lat_end', 'objects',
                                         'N_stars', 'N_WD', 'N_NS', 'N_BH'))
    label_file['long_start'].format = '08.3f'
    label_file['long_end'].format = '08.3f'
    label_file['lat_start'].format = '07.3f'
    label_file['lat_end'].format = '07.3f'

    now = datetime.datetime.now()
    label_file.meta['label'] = 'label.fits file creation time: ' + str(now)

    label_file.write(h5file_name + '_label.fits', overwrite=overwrite)

    return

def make_label_file_no_bins(h5file_name, overwrite=False):
    """
    Given an output root for an .h5 file, creates a table of
    dataset name and number of objects.
    Writes out the Astropy table as a .fits file.
    Used when binning = False (when simulating full sky)

    Parameters
    ----------
    h5file_name : string
        The path and name of the input h5file containing the
        population synthesis results. We will read this in and
        make a new output file entitled:
        <h5file_name>_label.fits (after removing the *.h5).

    Return
    ------
    label_file : Astropy table
        Table containing the dataset name, and corresponding l, b, and number of objects.

    """
    data_dict = {'file_name': [], 'objects': [],
                 'N_stars': [], 'N_WD': [], 'N_NS': [], 'N_BH': []}

    hf = h5py.File(h5file_name + '.h5', 'r')

    dataset = hf['objects']

    if len(dataset) == 0:
        N_stars = 0
        N_WD = 0
        N_NS = 0
        N_BH = 0
    else:
        N_stars = np.sum(dataset['rem_id'] == 0)
        N_WD = np.sum(dataset['rem_id'] == 101)
        N_NS = np.sum(dataset['rem_id'] == 102)
        N_BH = np.sum(dataset['rem_id'] == 103)

    data_dict['file_name'].append('object')
    data_dict['objects'].append(dataset.shape[0])
    data_dict['N_stars'].append(N_stars)
    data_dict['N_WD'].append(N_WD)
    data_dict['N_NS'].append(N_NS)
    data_dict['N_BH'].append(N_BH)

    hf.close()

    label_file = Table(data_dict, names=('file_name', 'objects',
                                         'N_stars', 'N_WD', 'N_NS', 'N_BH'))

    now = datetime.datetime.now()
    label_file.meta['label'] = 'label.fits file creation time: ' + str(now)

    label_file.write(h5file_name + '_label.fits', overwrite=overwrite)

    return

###########################################################################
############ General formulas, conversions, and calculations ##############
###########################################################################

def heliocentric_to_galactic(x, y, z):
    """
    Converts from heliocentric coordinates to galactic coordinates.

    Parameters
    ----------
    x, y, z : float or array
        Heliocentric coordinates x, y, and z (in kpc)

    Returns
    -------
    r, b, l : float or array
        Galactic coordinates r, b, and l (in kpc and degrees)

    """
    r = (x ** 2 + y ** 2 + z ** 2) ** 0.5

    # np.arccos will return a value between 0 and pi
    # so b will be between -90 and 90 degrees
    b = -np.degrees(np.arccos(z / r)) + 90

    # np.arctan2 will return a value between -pi and pi
    # arctan2 takes care of choosing the correct branch of the arctan function
    # %360 will return it between 0 and 360 degrees
    l = np.degrees((np.arctan2(y, x))) % 360

    return r, b, l


def galactic_to_heliocentric(r, b, l):
    """
    Converts from galactic coordinates to heliocentric coordinates.

    Parameters
    ---------
    r, b, l : float or array
        Galactic coordinates r, b and l (in kpc and degrees)

    Returns
    -------
    x, y, z : float or array
        Heliocentric coordinates x, y, and z (in kpc)

    """
    # Convert input from degrees to radians.
    l = np.radians(l)
    b = np.radians(b)

    x = r * np.cos(b) * np.cos(l)
    y = r * np.cos(b) * np.sin(l)
    z = r * np.sin(b)

    return x, y, z


def einstein_radius(M, d_L, d_S):
    """
    Calculates the einstein radius, in mas

    Parameters
    ----------
    M : float
        Lens mass, in solar masses

    d_L : float
        Distance to lens, in kpc

    d_S : float
        Distance to source, in kpc

    Return
    ------
        Einstein radius, in mas
    """
    return 2.85 * M ** 0.5 * (1 / d_L - 1 / d_S) ** 0.5


def calc_sph_motion(vx, vy, vz, r, b, l):
    """
    Calculate velocities in the r directions and proper motions
    in l, b directions.

    Parameters
    ----------
    vx, vy, vz : float or array
        Heliocentric velocities vx, vy, and vz (in km/s)

    r, b, l : float or array
        Galactic coordinates r, b, and l (in kpc and degrees)

    Return
    ------
    vr, mu_b, mu_lcosb : float or array (in km/s and mas/yr)
        Radial velocity and proper motions

    """
    b = np.radians(b)
    l = np.radians(l)

    cosb = np.cos(b)
    sinb = np.sin(b)
    cosl = np.cos(l)
    sinl = np.sin(l)

    vr = vz * sinb + cosb * (vx * cosl + vy * sinl)
    vb = vz * cosb - sinb * (vx * cosl + vy * sinl)
    vl = vy * cosl - vx * sinl

    mu_b = vb / r
    mu_lcosb = vl / r

    ##########
    # Convert between radians*(km/s)/kpc into mas/year.
    # 1 kpc = 3.086 * 10^16 km, 1 year = 3.154 * 10^7 s, 2.063 * 10^8 mas = 1 rad
    # 1 radian*(km/s)/kpc = 0.2108 mas/yr
    #########
    conversion_fact = 0.2108
    mu_b = mu_b * conversion_fact
    mu_lcosb = mu_lcosb * conversion_fact

    return vr, mu_b, mu_lcosb




def calc_magnification(u):
    """
    Calculate the magnification factor A(u)

    Parameters
    ----------
    u : float or array
        Dimensionless lens-source separation, normalized in Einstein radius units

    Return
    ------
    Magnification factor : float or array

    """
    u = np.abs(u)
    return (u ** 2 + 2) / (u * np.sqrt(u ** 2 + 4))


def calc_delta_c(u, thetaE):
    """
    Calculate the maximum centroid shift for a dark lens,
    no neighbors
    """
    u = np.abs(u)
    delta_c = u * thetaE / (u ** 2 + 2)

    return delta_c


def calc_bump_amp(u0, f_S, f_L, f_N):
    """
    Calculate the "bump" amplitude, given the minimum separation and the fluxes
    of the (unmagnified) source, lens, and neighbors.
    The bump amplitude (mags) is:
    |m_peak - m_base| = -2.5 log10 ((A(u0) * f_S + f_L + f_N)/(f_S + f_L + f_N))

    Parameters
    ----------
    u0 : float or array
        Dimensionless source-lens angular separation, closest approach
    f_S : float or array
        Flux from source (arbitrary units)
    f_L : float or array
        Flux from lens (arbitrary units)
    f_N : float or array
        Flux from neighbors (arbitrary units)

    Return
    ------
    m_bump : float or array
        Bump magnitude
    """
    A = calc_magnification(np.abs(u0))
    m_bump = 2.5 * np.log10((A * f_S + f_L + f_N) / (f_S + f_L + f_N))

    return m_bump


def calc_app_mag(r, M, E, f):
    """
    Calculate the apparent magnitude (i.e. distance modulus
    plus extinction)

    Parameters
    ----------
    M : float or array
        Absolute magnitude of star

    r : float or array
        Distance of star from sun (in kpc)

    E : float or array
        Extinction law

    f : float or array
        Coefficient for that particular band or whatever

    Return
    ------
    m : float or array
        Apparent magnitude of star

    """
    m = calc_DM(r, M) + calc_ext(E, f)

    return m


def calc_DM(r, M):
    """
    Calculate the distance modulus: m = M + 5log10(100*r/kpc)

    Parameters
    ----------
    M : float or array
        Absolute magnitude of star

    r : float or array
        Distance of star from sun (in kpc)

    Return
    ------
    m : float or array
        Apparent magnitude of star

    """
    m = M + 5 * np.log10(100 * r)

    return m


def calc_ext(E, f):
    """
    Calculate the magnitude of extinction.

    Parameters
    ----------
    E : float or array
        Extinction law

    f : float or array
        Coefficient for that particular band or whatever

    Return
    ------
    m_E : float or array
        Magnitude of extinction

    """
    m_E = E * f

    return m_E


def get_Alambda_AKs(red_law_name, lambda_eff):
    """
    Get Alambda/AKs. NOTE: this doesn't work for every law in SPISEA!
    Naming convention is not consistent. Change SPISEA or add if statements?

    Parameters
    ----------
    red_law_name : str
        The name of the reddening law
    lambda_eff : float
        Wavelength in microns

    Return
    ------
    Alambda_AKs : float
        Alambda/AKs

    """
    red_law_class = getattr(reddening, 'RedLaw' + red_law_name)
    red_law = red_law_class()
    red_law_method = getattr(red_law, red_law_name)
    Alambda_AKs = red_law_method(lambda_eff, 1)

    return Alambda_AKs


<|MERGE_RESOLUTION|>--- conflicted
+++ resolved
@@ -1862,15 +1862,9 @@
     cluster.companions['system_idx_tmp'] = np.nan
     cluster.companions['mass_match_diff'] = np.nan
     
-<<<<<<< HEAD
-    print('test1', time.time() - t0)
-    closest_index_arr = match_companions(star_masses, cluster_ss['mass_current'])
-    print('test2', time.time() - t0)
-=======
     print(f'\t Timer _add_multiples: test1 {time.time() - t0:.5f} sec')
     closest_index_arr = match_companions(star_masses, cluster_ss['mass'])
     print(f'\t Timer _add_multiples: test2 {time.time() - t0:.5f} sec')
->>>>>>> 7c2cb618
     
     
     # loop through each of the SPISEA cluster and match them to a galaxia star
