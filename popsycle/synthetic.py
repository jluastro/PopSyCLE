--- conflicted
+++ resolved
@@ -280,14 +280,8 @@
                          seed=seed)
 
     # Execute Galaxia
-<<<<<<< HEAD
     cmd = '%s -r galaxia_params.%s.txt' % (galaxia_exe, output_root)
     print('** Executing Galaxia with galaxia_params.%s.txt **' % output_root)
-=======
-    cmd = 'galaxia -r galaxia_params.%s.txt' % output_root
-    print('Executing with galaxia_params.%s.txt' % output_root)
-    t0 = time.time()
->>>>>>> e9c9ef73
     _ = utils.execute(cmd)
     t1 = time.time()
     print('Galaxia complete')
